--- conflicted
+++ resolved
@@ -31,7 +31,6 @@
             - graphviz
 
 before_install:
-<<<<<<< HEAD
     # This is needed for the SSH tests (being able to ssh to localhost)
     # And will also be used for the docker test
     - ssh-keygen -t rsa -N "" -f "${HOME}/.ssh/id_rsa"
@@ -40,10 +39,8 @@
 
     # Needed to have 'locate' work properly
     - sudo updatedb
+    - .ci/prep_ssh.sh
 
-=======
-    - .ci/prep_ssh.sh
->>>>>>> ab24d423
     # Build the docker image if needed
     - .ci/before_install.sh
 
