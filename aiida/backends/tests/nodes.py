# -*- coding: utf-8 -*-
###########################################################################
# Copyright (c), The AiiDA team. All rights reserved.                     #
# This file is part of the AiiDA code.                                    #
#                                                                         #
# The code is hosted on GitHub at https://github.com/aiidateam/aiida_core #
# For further information on the license, see the LICENSE.txt file        #
# For further information please visit http://www.aiida.net               #
###########################################################################
# pylint: disable=too-many-lines,invalid-name,protected-access
# pylint: disable=missing-docstring,too-many-locals,too-many-statements
# pylint: disable=too-many-public-methods
"""
Tests for nodes, attributes and links
"""
import unittest
from sqlalchemy.exc import StatementError

from aiida.backends.testbase import AiidaTestCase
from aiida.common.exceptions import ModificationNotAllowed, UniquenessError
from aiida.common.links import LinkType
from aiida.orm.data import Data
from aiida.orm.node import Node
from aiida.orm.utils import load_node

class TestDataNode(AiidaTestCase):
    """
    These tests check the features of Data nodes that differ from the base Node
    """
    boolval = True
    intval = 123
    floatval = 4.56
    stringval = "aaaa"
    # A recursive dictionary
    dictval = {
        'num': 3,
        'something': 'else',
        'emptydict': {},
        'recursive': {
            'a': 1,
            'b': True,
            'c': 1.2,
            'd': [1, 2, None],
            'e': {
                'z': 'z',
                'x': None,
                'xx': {},
                'yy': []
            }
        }
    }
    listval = [1, "s", True, None]
    emptydict = {}
    emptylist = []

    def test_attr_after_storing(self):
        a = Data()
        a._set_attr('bool', self.boolval)
        a._set_attr('integer', self.intval)
        a.store()

        # And now I try to edit/delete the keys; I should not be able to do it
        # after saving. I try only for a couple of attributes
        with self.assertRaises(ModificationNotAllowed):
            a._del_attr('bool')
        with self.assertRaises(ModificationNotAllowed):
            a._set_attr('integer', 13)

    def test_modify_attr_after_store(self):
        a = Data()
        a.store()
        with self.assertRaises(ModificationNotAllowed):
            a._set_attr('i', 12)


class TestTransitiveNoLoops(AiidaTestCase):
    """
    Test the transitive closure functionality
    """

    def test_loop_not_allowed(self):
        n1 = Node().store()
        n2 = Node().store()
        n3 = Node().store()
        n4 = Node().store()

        n2.add_link_from(n1, link_type=LinkType.CREATE)
        n3.add_link_from(n2, link_type=LinkType.CREATE)
        n4.add_link_from(n3, link_type=LinkType.CREATE)

        with self.assertRaises(ValueError):  # This would generate a loop
            n1.add_link_from(n4, link_type=LinkType.CREATE)


class TestQueryWithAiidaObjects(AiidaTestCase):
    """
    Test if queries work properly also with aiida.orm.Node classes instead of
    aiida.backends.djsite.db.models.DbNode objects.
    """

    def test_with_subclasses(self):
        from aiida.orm.querybuilder import QueryBuilder
        from aiida.orm import (JobCalculation, CalculationFactory, DataFactory)

        extra_name = self.__class__.__name__ + "/test_with_subclasses"
        calc_params = {
            'computer': self.computer,
            'resources': {
                'num_machines': 1,
                'num_mpiprocs_per_machine': 1
            }
        }

        TemplateReplacerCalc = CalculationFactory(
            'simpleplugins.templatereplacer')
        ParameterData = DataFactory('parameter')

        a1 = JobCalculation(**calc_params).store()
        # To query only these nodes later
        a1.set_extra(extra_name, True)
        a2 = TemplateReplacerCalc(**calc_params).store()
        # To query only these nodes later
        a2.set_extra(extra_name, True)
        a3 = Data().store()
        a3.set_extra(extra_name, True)
        a4 = ParameterData(dict={'a': 'b'}).store()
        a4.set_extra(extra_name, True)
        a5 = Node().store()
        a5.set_extra(extra_name, True)
        # I don't set the extras, just to be sure that the filtering works
        # The filtering is needed because other tests will put stuff int he DB
        a6 = JobCalculation(**calc_params)
        a6.store()
        a7 = Node()
        a7.store()

        # Query by calculation
        qb = QueryBuilder()
        qb.append(JobCalculation, filters={'extras': {'has_key': extra_name}})
        results = [_ for [_] in qb.all()]
        # a3, a4, a5 should not be found because they are not JobCalculations.
        # a6, a7 should not be found because they have not the attribute set.
        self.assertEquals(set([i.pk for i in results]), set([a1.pk, a2.pk]))

        # Same query, but by the generic Node class
        qb = QueryBuilder()
        qb.append(Node, filters={'extras': {'has_key': extra_name}})
        results = [_ for [_] in qb.all()]
        self.assertEquals(
            set([i.pk for i in results]),
            set([a1.pk, a2.pk, a3.pk, a4.pk, a5.pk]))

        # Same query, but by the Data class
        qb = QueryBuilder()
        qb.append(Data, filters={'extras': {'has_key': extra_name}})
        results = [_ for [_] in qb.all()]
        self.assertEquals(set([i.pk for i in results]), set([a3.pk, a4.pk]))

        # Same query, but by the ParameterData subclass
        qb = QueryBuilder()
        qb.append(ParameterData, filters={'extras': {'has_key': extra_name}})
        results = [_ for [_] in qb.all()]
        self.assertEquals(set([i.pk for i in results]), set([a4.pk]))

        # Same query, but by the TemplateReplacerCalc subclass
        qb = QueryBuilder()
        qb.append(
            TemplateReplacerCalc, filters={
                'extras': {
                    'has_key': extra_name
                }
            })
        results = [_ for [_] in qb.all()]
        self.assertEquals(set([i.pk for i in results]), set([a2.pk]))

    def test_get_inputs_and_outputs(self):
        a1 = Node().store()
        a2 = Node().store()
        a3 = Node().store()
        a4 = Node().store()

        a2.add_link_from(a1)
        a3.add_link_from(a2)
        a4.add_link_from(a2)
        a4.add_link_from(a3)

        # I check that I get the correct links
        self.assertEquals(set([n.uuid for n in a1.get_inputs()]), set([]))
        self.assertEquals(
            set([n.uuid for n in a1.get_outputs()]), set([a2.uuid]))

        self.assertEquals(
            set([n.uuid for n in a2.get_inputs()]), set([a1.uuid]))
        self.assertEquals(
            set([n.uuid for n in a2.get_outputs()]), set([a3.uuid, a4.uuid]))

        self.assertEquals(
            set([n.uuid for n in a3.get_inputs()]), set([a2.uuid]))
        self.assertEquals(
            set([n.uuid for n in a3.get_outputs()]), set([a4.uuid]))

        self.assertEquals(
            set([n.uuid for n in a4.get_inputs()]), set([a2.uuid, a3.uuid]))
        self.assertEquals(set([n.uuid for n in a4.get_outputs()]), set([]))


class TestNodeBasic(AiidaTestCase):
    """
    These tests check the basic features of nodes
    (setting of attributes, copying of files, ...)
    """
    boolval = True
    intval = 123
    floatval = 4.56
    stringval = "aaaa"
    # A recursive dictionary
    dictval = {
        'num': 3,
        'something': 'else',
        'emptydict': {},
        'recursive': {
            'a': 1,
            'b': True,
            'c': 1.2,
            'd': [1, 2, None],
            'e': {
                'z': 'z',
                'x': None,
                'xx': {},
                'yy': []
            }
        }
    }
    listval = [1, "s", True, None]
    emptydict = {}
    emptylist = []

    def test_attr_before_storing(self):
        a = Node()
        a._set_attr('k1', self.boolval)
        a._set_attr('k2', self.intval)
        a._set_attr('k3', self.floatval)
        a._set_attr('k4', self.stringval)
        a._set_attr('k5', self.dictval)
        a._set_attr('k6', self.listval)
        a._set_attr('k7', self.emptydict)
        a._set_attr('k8', self.emptylist)
        a._set_attr('k9', None)

        # Now I check if I can retrieve them, before the storage
        self.assertEquals(self.boolval, a.get_attr('k1'))
        self.assertEquals(self.intval, a.get_attr('k2'))
        self.assertEquals(self.floatval, a.get_attr('k3'))
        self.assertEquals(self.stringval, a.get_attr('k4'))
        self.assertEquals(self.dictval, a.get_attr('k5'))
        self.assertEquals(self.listval, a.get_attr('k6'))
        self.assertEquals(self.emptydict, a.get_attr('k7'))
        self.assertEquals(self.emptylist, a.get_attr('k8'))
        self.assertIsNone(a.get_attr('k9'))

        # And now I try to delete the keys
        a._del_attr('k1')
        a._del_attr('k2')
        a._del_attr('k3')
        a._del_attr('k4')
        a._del_attr('k5')
        a._del_attr('k6')
        a._del_attr('k7')
        a._del_attr('k8')
        a._del_attr('k9')

        with self.assertRaises(AttributeError):
            # I delete twice the same attribute
            a._del_attr('k1')

        with self.assertRaises(AttributeError):
            # I delete a non-existing attribute
            a._del_attr('nonexisting')

        with self.assertRaises(AttributeError):
            # I get a deleted attribute
            a.get_attr('k1')

        with self.assertRaises(AttributeError):
            # I get a non-existing attribute
            a.get_attr('nonexisting')

    def test_get_attrs_before_storing(self):
        a = Node()
        a._set_attr('k1', self.boolval)
        a._set_attr('k2', self.intval)
        a._set_attr('k3', self.floatval)
        a._set_attr('k4', self.stringval)
        a._set_attr('k5', self.dictval)
        a._set_attr('k6', self.listval)
        a._set_attr('k7', self.emptydict)
        a._set_attr('k8', self.emptylist)
        a._set_attr('k9', None)

        target_attrs = {
            'k1': self.boolval,
            'k2': self.intval,
            'k3': self.floatval,
            'k4': self.stringval,
            'k5': self.dictval,
            'k6': self.listval,
            'k7': self.emptydict,
            'k8': self.emptylist,
            'k9': None
        }

        # Now I check if I can retrieve them, before the storage
        self.assertEquals(a.get_attrs(), target_attrs)

        # And now I try to delete the keys
        a._del_attr('k1')
        a._del_attr('k2')
        a._del_attr('k3')
        a._del_attr('k4')
        a._del_attr('k5')
        a._del_attr('k6')
        a._del_attr('k7')
        a._del_attr('k8')
        a._del_attr('k9')

        self.assertEquals(a.get_attrs(), {})

    def test_get_attrs_after_storing(self):
        a = Node()
        a._set_attr('k1', self.boolval)
        a._set_attr('k2', self.intval)
        a._set_attr('k3', self.floatval)
        a._set_attr('k4', self.stringval)
        a._set_attr('k5', self.dictval)
        a._set_attr('k6', self.listval)
        a._set_attr('k7', self.emptydict)
        a._set_attr('k8', self.emptylist)
        a._set_attr('k9', None)

        a.store()

        target_attrs = {
            'k1': self.boolval,
            'k2': self.intval,
            'k3': self.floatval,
            'k4': self.stringval,
            'k5': self.dictval,
            'k6': self.listval,
            'k7': self.emptydict,
            'k8': self.emptylist,
            'k9': None
        }

        # Now I check if I can retrieve them, before the storage
        self.assertEquals(a.get_attrs(), target_attrs)


    def test_store_object(self):
        """Trying to store objects should fail"""
        a = Node()
        a._set_attr('object', object(), clean=False)

        # django raises ValueError
        # sqlalchemy raises StatementError
        with self.assertRaises((ValueError, StatementError)):
            a.store()

        b = Node()
        b._set_attr('object_list', [object(), object()], clean=False)
        with self.assertRaises((ValueError, StatementError)):
            # objects are not json-serializable
            b.store()

    def test_append_to_empty_attr(self):
        """Appending to an empty attribute"""
        a = Node()
        a._append_to_attr('test', 0)
        a._append_to_attr('test', 1)

        self.assertEquals(a.get_attr('test'), [0, 1])

    def test_append_no_side_effects(self):
        """Check that _append_to_attr has no side effects"""
        a = Node()
        mylist = [1, 2, 3]

        a._set_attr('list', mylist)
        a._append_to_attr('list', 4)

        self.assertEquals(a.get_attr('list'), [1, 2, 3, 4])
        self.assertEquals(mylist, [1, 2, 3])

    #pylint: disable=no-self-use,unused-argument,unused-variable,no-member
    def DISABLED(self):
        """
        This test routine is disabled for the time being; I will re-enable
        when I have time to implement the check of the length of the 'key'.
        """

        def test_very_deep_attributes(self):
            """
            Test attributes where the total length of the key, including the
            separators, would be longer than the field length in the DB.
            """
            from aiida.backends.djsite.db import models

            n = Node()

            semi_long_string = "abcdefghijklmnopqrstuvwxyz"
            value = "some value"

            attribute = {semi_long_string: value}
            key_len = len(semi_long_string)

            max_len = models.DbAttribute._meta.get_field_by_name('key')[
                0].max_length

            while key_len < 2 * max_len:
                # Create a deep, recursive attribute
                attribute = {semi_long_string: attribute}
                key_len += len(semi_long_string) + len(models.DbAttribute._sep)

            n._set_attr(semi_long_string, attribute)

            n.store()

            all_keys = models.DbAttribute.objects.filter(
                dbnode=n.dbnode).values_list(
                    'key', flat=True)

            print max(len(i) for i in all_keys)

    def test_datetime_attribute(self):
        from aiida.utils.timezone import (get_current_timezone, is_naive,
                                          make_aware, now)

        a = Node()

        date = now()

        a._set_attr('some_date', date)
        a.store()

        retrieved = a.get_attr('some_date')

        if is_naive(date):
            date_to_compare = make_aware(date, get_current_timezone())
        else:
            date_to_compare = date

        # Do not compare microseconds (they are not stored in the case of MySQL)
        date_to_compare = date_to_compare.replace(microsecond=0)
        retrieved = retrieved.replace(microsecond=0)

        self.assertEquals(date_to_compare, retrieved)

    def test_attributes_on_copy(self):
        import copy

        a = Node()
        attrs_to_set = {
            'none': None,
            'bool': self.boolval,
            'integer': self.intval,
            'float': self.floatval,
            'string': self.stringval,
            'dict': self.dictval,
            'list': self.listval,
            'emptydict': {},
            'emptylist': [],
        }

        for k, v in attrs_to_set.iteritems():
            a._set_attr(k, v)

        a.store()

        # I now set extras
        extras_to_set = {
            'bool': 'some non-boolean value',
            'some_other_name': 987
        }

        for k, v in extras_to_set.iteritems():
            a.set_extra(k, v)

            # I make a copy
        b = a.copy()
        # I modify an attribute and add a new one; I mirror it in the dictionary
        # for later checking
        b_expected_attributes = copy.deepcopy(attrs_to_set)
        b._set_attr('integer', 489)
        b_expected_attributes['integer'] = 489
        b._set_attr('new', 'cvb')
        b_expected_attributes['new'] = 'cvb'

        # I check before storing that the attributes are ok
        self.assertEquals({k: v
                           for k, v in b.iterattrs()}, b_expected_attributes)
        # Note that during copy, I do not copy the extras!
        self.assertEquals({k: v for k, v in b.iterextras()}, {})

        # I store now
        b.store()
        # and I finally add a extras
        b.set_extra('meta', 'textofext')
        b_expected_extras = {'meta': 'textofext'}

        # Now I check for the attributes
        # First I check that nothing has changed
        self.assertEquals({k: v for k, v in a.iterattrs()}, attrs_to_set)
        self.assertEquals({k: v for k, v in a.iterextras()}, extras_to_set)

        # I check then on the 'b' copy
        self.assertEquals({k: v
                           for k, v in b.iterattrs()}, b_expected_attributes)
        self.assertEquals({k: v for k, v in b.iterextras()}, b_expected_extras)

    def test_files(self):
        import tempfile

        a = Node()

        file_content = 'some text ABCDE'
        file_content_different = 'other values 12345'

        with tempfile.NamedTemporaryFile() as f:
            f.write(file_content)
            f.flush()
            a.add_path(f.name, 'file1.txt')
            a.add_path(f.name, 'file2.txt')

        self.assertEquals(
            set(a.get_folder_list()), set(['file1.txt', 'file2.txt']))
        with open(a.get_abs_path('file1.txt')) as f:
            self.assertEquals(f.read(), file_content)
        with open(a.get_abs_path('file2.txt')) as f:
            self.assertEquals(f.read(), file_content)

        b = a.copy()
        self.assertNotEquals(a.uuid, b.uuid)

        # Check that the content is there
        self.assertEquals(
            set(b.get_folder_list()), set(['file1.txt', 'file2.txt']))
        with open(b.get_abs_path('file1.txt')) as f:
            self.assertEquals(f.read(), file_content)
        with open(b.get_abs_path('file2.txt')) as f:
            self.assertEquals(f.read(), file_content)

        # I overwrite a file and create a new one in the copy only
        with tempfile.NamedTemporaryFile() as f:
            f.write(file_content_different)
            f.flush()
            b.add_path(f.name, 'file2.txt')
            b.add_path(f.name, 'file3.txt')

        # I check the new content, and that the old one has not changed
        self.assertEquals(
            set(a.get_folder_list()), set(['file1.txt', 'file2.txt']))
        with open(a.get_abs_path('file1.txt')) as f:
            self.assertEquals(f.read(), file_content)
        with open(a.get_abs_path('file2.txt')) as f:
            self.assertEquals(f.read(), file_content)
        self.assertEquals(
            set(b.get_folder_list()),
            set(['file1.txt', 'file2.txt', 'file3.txt']))
        with open(b.get_abs_path('file1.txt')) as f:
            self.assertEquals(f.read(), file_content)
        with open(b.get_abs_path('file2.txt')) as f:
            self.assertEquals(f.read(), file_content_different)
        with open(b.get_abs_path('file3.txt')) as f:
            self.assertEquals(f.read(), file_content_different)

        # This should in principle change the location of the files,
        # so I recheck
        a.store()

        # I now copy after storing
        c = a.copy()
        # I overwrite a file and create a new one in the copy only
        with tempfile.NamedTemporaryFile() as f:
            f.write(file_content_different)
            f.flush()
            c.add_path(f.name, 'file1.txt')
            c.add_path(f.name, 'file4.txt')

        self.assertEquals(
            set(a.get_folder_list()), set(['file1.txt', 'file2.txt']))
        with open(a.get_abs_path('file1.txt')) as f:
            self.assertEquals(f.read(), file_content)
        with open(a.get_abs_path('file2.txt')) as f:
            self.assertEquals(f.read(), file_content)

        self.assertEquals(
            set(c.get_folder_list()),
            set(['file1.txt', 'file2.txt', 'file4.txt']))
        with open(c.get_abs_path('file1.txt')) as f:
            self.assertEquals(f.read(), file_content_different)
        with open(c.get_abs_path('file2.txt')) as f:
            self.assertEquals(f.read(), file_content)
        with open(c.get_abs_path('file4.txt')) as f:
            self.assertEquals(f.read(), file_content_different)

    def test_folders(self):
        """
        Similar as test_files, but I manipulate a tree of folders
        """
        import tempfile
        import os
        import shutil
        import random
        import string

        a = Node()

        # Since Node uses the same method of Folder(),
        # for this test I create a test folder by hand
        # For any non-test usage, use SandboxFolder()!

        directory = os.path.realpath(os.path.join('/', 'tmp', 'tmp_try'))
        while os.path.exists(os.path.join(directory)):
            # I append a random letter/number until it is unique
            directory += random.choice(string.ascii_uppercase + string.digits)

        # create a folder structure to copy around
        tree_1 = os.path.join(directory, 'tree_1')
        os.makedirs(tree_1)
        file_content = 'some text ABCDE'
        file_content_different = 'other values 12345'
        with open(os.path.join(tree_1, 'file1.txt'), 'w') as f:
            f.write(file_content)
        os.mkdir(os.path.join(tree_1, 'dir1'))
        os.mkdir(os.path.join(tree_1, 'dir1', 'dir2'))
        with open(os.path.join(tree_1, 'dir1', 'file2.txt'), 'w') as f:
            f.write(file_content)
        os.mkdir(os.path.join(tree_1, 'dir1', 'dir2', 'dir3'))

        # add the tree to the node

        a.add_path(tree_1, 'tree_1')

        # verify if the node has the structure I expect
        self.assertEquals(set(a.get_folder_list()), set(['tree_1']))
        self.assertEquals(
            set(a.get_folder_list('tree_1')), set(['file1.txt', 'dir1']))
        self.assertEquals(
            set(a.get_folder_list(os.path.join('tree_1', 'dir1'))),
            set(['dir2', 'file2.txt']))
        with open(a.get_abs_path(os.path.join('tree_1', 'file1.txt'))) as f:
            self.assertEquals(f.read(), file_content)
        with open(a.get_abs_path(os.path.join('tree_1', 'dir1',
                                              'file2.txt'))) as f:
            self.assertEquals(f.read(), file_content)

        # try to exit from the folder
        with self.assertRaises(ValueError):
            a.get_folder_list('..')

        # copy into a new node
        b = a.copy()
        self.assertNotEquals(a.uuid, b.uuid)

        # Check that the content is there
        self.assertEquals(set(b.get_folder_list('.')), set(['tree_1']))
        self.assertEquals(
            set(b.get_folder_list('tree_1')), set(['file1.txt', 'dir1']))
        self.assertEquals(
            set(b.get_folder_list(os.path.join('tree_1', 'dir1'))),
            set(['dir2', 'file2.txt']))
        with open(b.get_abs_path(os.path.join('tree_1', 'file1.txt'))) as f:
            self.assertEquals(f.read(), file_content)
        with open(b.get_abs_path(os.path.join('tree_1', 'dir1',
                                              'file2.txt'))) as f:
            self.assertEquals(f.read(), file_content)

        # I overwrite a file and create a new one in the copy only
        dir3 = os.path.join(directory, 'dir3')
        os.mkdir(dir3)

        b.add_path(dir3, os.path.join('tree_1', 'dir3'))
        # no absolute path here
        with self.assertRaises(ValueError):
            b.add_path('dir3', os.path.join('tree_1', 'dir3'))

        with tempfile.NamedTemporaryFile() as f:
            f.write(file_content_different)
            f.flush()
            b.add_path(f.name, 'file3.txt')

        # I check the new content, and that the old one has not changed
        # old
        self.assertEquals(set(a.get_folder_list('.')), set(['tree_1']))
        self.assertEquals(
            set(a.get_folder_list('tree_1')), set(['file1.txt', 'dir1']))
        self.assertEquals(
            set(a.get_folder_list(os.path.join('tree_1', 'dir1'))),
            set(['dir2', 'file2.txt']))
        with open(a.get_abs_path(os.path.join('tree_1', 'file1.txt'))) as f:
            self.assertEquals(f.read(), file_content)
        with open(a.get_abs_path(os.path.join('tree_1', 'dir1',
                                              'file2.txt'))) as f:
            self.assertEquals(f.read(), file_content)
        # new
        self.assertEquals(
            set(b.get_folder_list('.')), set(['tree_1', 'file3.txt']))
        self.assertEquals(
            set(b.get_folder_list('tree_1')), set(['file1.txt', 'dir1',
                                                   'dir3']))
        self.assertEquals(
            set(b.get_folder_list(os.path.join('tree_1', 'dir1'))),
            set(['dir2', 'file2.txt']))
        with open(b.get_abs_path(os.path.join('tree_1', 'file1.txt'))) as f:
            self.assertEquals(f.read(), file_content)
        with open(b.get_abs_path(os.path.join('tree_1', 'dir1',
                                              'file2.txt'))) as f:
            self.assertEquals(f.read(), file_content)

        # This should in principle change the location of the files,
        # so I recheck
        a.store()

        # I now copy after storing
        c = a.copy()
        # I overwrite a file, create a new one and remove a directory
        # in the copy only
        with tempfile.NamedTemporaryFile() as f:
            f.write(file_content_different)
            f.flush()
            c.add_path(f.name, os.path.join('tree_1', 'file1.txt'))
            c.add_path(f.name, os.path.join('tree_1', 'dir1', 'file4.txt'))
        c.remove_path(os.path.join('tree_1', 'dir1', 'dir2'))

        # check old
        self.assertEquals(set(a.get_folder_list('.')), set(['tree_1']))
        self.assertEquals(
            set(a.get_folder_list('tree_1')), set(['file1.txt', 'dir1']))
        self.assertEquals(
            set(a.get_folder_list(os.path.join('tree_1', 'dir1'))),
            set(['dir2', 'file2.txt']))
        with open(a.get_abs_path(os.path.join('tree_1', 'file1.txt'))) as f:
            self.assertEquals(f.read(), file_content)
        with open(a.get_abs_path(os.path.join('tree_1', 'dir1',
                                              'file2.txt'))) as f:
            self.assertEquals(f.read(), file_content)

        # check new
        self.assertEquals(set(c.get_folder_list('.')), set(['tree_1']))
        self.assertEquals(
            set(c.get_folder_list('tree_1')), set(['file1.txt', 'dir1']))
        self.assertEquals(
            set(c.get_folder_list(os.path.join('tree_1', 'dir1'))),
            set(['file2.txt', 'file4.txt']))
        with open(c.get_abs_path(os.path.join('tree_1', 'file1.txt'))) as f:
            self.assertEquals(f.read(), file_content_different)
        with open(c.get_abs_path(os.path.join('tree_1', 'dir1',
                                              'file2.txt'))) as f:
            self.assertEquals(f.read(), file_content)

        # garbage cleaning
        shutil.rmtree(directory)

    def test_attr_after_storing(self):
        a = Data()
        a._set_attr('none', None)
        a._set_attr('bool', self.boolval)
        a._set_attr('integer', self.intval)
        a._set_attr('float', self.floatval)
        a._set_attr('string', self.stringval)
        a._set_attr('dict', self.dictval)
        a._set_attr('list', self.listval)

        a.store()

        # Now I check if I can retrieve them, before the storage
        self.assertIsNone(a.get_attr('none'))
        self.assertEquals(self.boolval, a.get_attr('bool'))
        self.assertEquals(self.intval, a.get_attr('integer'))
        self.assertEquals(self.floatval, a.get_attr('float'))
        self.assertEquals(self.stringval, a.get_attr('string'))
        self.assertEquals(self.dictval, a.get_attr('dict'))
        self.assertEquals(self.listval, a.get_attr('list'))

    def test_attr_with_reload(self):
        a = Node()
        a._set_attr('none', None)
        a._set_attr('bool', self.boolval)
        a._set_attr('integer', self.intval)
        a._set_attr('float', self.floatval)
        a._set_attr('string', self.stringval)
        a._set_attr('dict', self.dictval)
        a._set_attr('list', self.listval)

        a.store()

        b = load_node(a.uuid)
        self.assertIsNone(a.get_attr('none'))
        self.assertEquals(self.boolval, b.get_attr('bool'))
        self.assertEquals(self.intval, b.get_attr('integer'))
        self.assertEquals(self.floatval, b.get_attr('float'))
        self.assertEquals(self.stringval, b.get_attr('string'))
        self.assertEquals(self.dictval, b.get_attr('dict'))
        self.assertEquals(self.listval, b.get_attr('list'))

        # Reload directly
        b = Node(dbnode=a.dbnode)
        self.assertIsNone(a.get_attr('none'))
        self.assertEquals(self.boolval, b.get_attr('bool'))
        self.assertEquals(self.intval, b.get_attr('integer'))
        self.assertEquals(self.floatval, b.get_attr('float'))
        self.assertEquals(self.stringval, b.get_attr('string'))
        self.assertEquals(self.dictval, b.get_attr('dict'))
        self.assertEquals(self.listval, b.get_attr('list'))

    def test_attr_and_extras(self):
        a = Node()
        a._set_attr('bool', self.boolval)
        a._set_attr('integer', self.intval)
        a._set_attr('float', self.floatval)
        a._set_attr('string', self.stringval)
        a._set_attr('dict', self.dictval)
        a._set_attr('list', self.listval)

        with self.assertRaises(ModificationNotAllowed):
            # I did not store, I cannot modify
            a.set_extra('bool', 'blablabla')

        a.store()

        a_string = 'some non-boolean value'
        # I now set an extra with the same name of an attr
        a.set_extra('bool', a_string)
        # and I check that there is no name clash
        self.assertEquals(self.boolval, a.get_attr('bool'))
        self.assertEquals(a_string, a.get_extra('bool'))

        self.assertEquals(a.get_extras(), {'bool': a_string})

    def test_get_extras_with_default(self):
        a = Node()
        a.store()
        a.set_extra('a', 'b')

        self.assertEquals(a.get_extra('a'), 'b')
        with self.assertRaises(AttributeError):
            a.get_extra('c')

        self.assertEquals(a.get_extra('c', 'def'), 'def')

    def test_attr_and_extras_multikey(self):
        """
        Multiple nodes with the same key. This should not be a problem

        I test only extras because the two tables are formally identical
        """
        n1 = Node().store()
        n2 = Node().store()

        n1.set_extra('samename', 1)
        # No problem, they are two different nodes
        n2.set_extra('samename', 1)

    def test_settings_methods(self):
        from aiida.backends.utils import (
            get_global_setting_description, get_global_setting,
            set_global_setting, del_global_setting)

        set_global_setting(key="aaa", value={'b': 'c'}, description="pippo")

        self.assertEqual(get_global_setting('aaa'), {'b': 'c'})
        self.assertEqual(get_global_setting_description('aaa'), "pippo")
        self.assertEqual(get_global_setting('aaa.b'), 'c')

        # The following is disabled because it is not supported in SQLAlchemy
        # Only top level elements can have descriptions
        # self.assertEqual(get_global_setting_description('aaa.b'), "")

        del_global_setting('aaa')

        with self.assertRaises(KeyError):
            get_global_setting('aaa.b')

        with self.assertRaises(KeyError):
            get_global_setting('aaa')

    def test_attr_listing(self):
        """
        Checks that the list of attributes and extras is ok.
        """
        a = Node()
        attrs_to_set = {
            'none': None,
            'bool': self.boolval,
            'integer': self.intval,
            'float': self.floatval,
            'string': self.stringval,
            'dict': self.dictval,
            'list': self.listval,
        }

        for k, v in attrs_to_set.iteritems():
            a._set_attr(k, v)

        a.store()

        # I now set extras
        extras_to_set = {
            'bool': 'some non-boolean value',
            'some_other_name': 987
        }

        for k, v in extras_to_set.iteritems():
            a.set_extra(k, v)

        self.assertEquals(set(a.attrs()), set(attrs_to_set.keys()))
        self.assertEquals(set(a.extras()), set(extras_to_set.keys()))

        returned_internal_attrs = {k: v for k, v in a.iterattrs()}
        self.assertEquals(returned_internal_attrs, attrs_to_set)

        returned_attrs = {k: v for k, v in a.iterextras()}
        self.assertEquals(returned_attrs, extras_to_set)

    def test_versioning_and_postsave_attributes(self):
        """
        Checks the versioning.
        """
        from aiida.orm.test import myNodeWithFields

        # Has 'state' as updatable attribute
        a = myNodeWithFields()
        attrs_to_set = {
            'bool': self.boolval,
            'integer': self.intval,
            'float': self.floatval,
            'string': self.stringval,
            'dict': self.dictval,
            'list': self.listval,
            'state': 267,
        }

        for k, v in attrs_to_set.iteritems():
            a._set_attr(k, v)

        # Check before storing
        self.assertEquals(267, a.get_attr('state'))

        a.store()

        # Check after storing
        self.assertEquals(267, a.get_attr('state'))

        # Even if I stored many attributes, this should stay at 1
        self.assertEquals(a.dbnode.nodeversion, 1)

        # I check increment on new version
        a.set_extra('a', 'b')
        self.assertEquals(a.dbnode.nodeversion, 2)

        # I check that I can set this attribute
        a._set_attr('state', 999)

        # I check increment on new version
        self.assertEquals(a.dbnode.nodeversion, 3)

        # In both cases, the node version must increase
        a.label = 'test'
        self.assertEquals(a.dbnode.nodeversion, 4)

        a.description = 'test description'
        self.assertEquals(a.dbnode.nodeversion, 5)

    def test_delete_extras(self):
        """
        Checks the ability of deleting extras, also when they are dictionaries
        or lists.
        """

        a = Node().store()
        extras_to_set = {
            'bool': self.boolval,
            'integer': self.intval,
            'float': self.floatval,
            'string': self.stringval,
            'dict': self.dictval,
            'list': self.listval,
            'further': 267,
        }

        for k, v in extras_to_set.iteritems():
            a.set_extra(k, v)

        self.assertEquals({k: v for k, v in a.iterextras()}, extras_to_set)

        # I pregenerate it, it cannot change during iteration
        list_keys = list(extras_to_set.keys())
        for k in list_keys:
            # I delete one by one the keys and check if the operation is
            # performed correctly
            a.del_extra(k)
            del extras_to_set[k]
            self.assertEquals({k: v for k, v in a.iterextras()}, extras_to_set)

    def test_replace_extras_1(self):
        """
        Checks the ability of replacing extras, removing the subkeys also when
        these are dictionaries or lists.
        """
        a = Node().store()
        extras_to_set = {
            'bool': True,
            'integer': 12,
            'float': 26.2,
            'string': "a string",
            'dict': {
                "a": "b",
                "sublist": [1, 2, 3],
                "subdict": {
                    "c": "d"
                }
            },
            'list': [1, True, "ggg", {
                'h': 'j'
            }, [9, 8, 7]],
        }

        # I redefine the keys with more complicated data, and
        # changing the data type too
        new_extras = {
            'bool': 12,
            'integer': [2, [3], 'a'],
            'float': {
                'n': 'm',
                'x': [1, 'r', {}]
            },
            'string': True,
            'dict': 'text',
            'list': 66.3,
        }

        for k, v in extras_to_set.iteritems():
            a.set_extra(k, v)

        self.assertEquals({k: v for k, v in a.iterextras()}, extras_to_set)

        for k, v in new_extras.iteritems():
            # I delete one by one the keys and check if the operation is
            # performed correctly
            a.set_extra(k, v)

        # I update extras_to_set with the new entries, and do the comparison
        # again
        extras_to_set.update(new_extras)
        self.assertEquals({k: v for k, v in a.iterextras()}, extras_to_set)

    def test_basetype_as_attr(self):
        """
        Test that setting a basetype as an attribute works transparently
        """
        from aiida.orm.data.parameter import ParameterData
        from aiida.orm.data.base import Str, List

        # This one is unstored
        l1 = List()
        l1._set_list(['b', [1, 2]])

        # This one is stored
        l2 = List()
        l2._set_list(['f', True, {'gg': None}])
        l2.store()

        # Manages to store, and value is converted to its base type
        p = ParameterData(dict={'b': Str("sometext"), 'c': l1})
        p.store()
        self.assertEqual(p.get_attr('b'), "sometext")
        self.assertIsInstance(p.get_attr('b'), basestring)
        self.assertEqual(p.get_attr('c'), ['b', [1, 2]])
        self.assertIsInstance(p.get_attr('c'), (list, tuple))

        # Check also before storing
        n = Node()
        n._set_attr('a', Str("sometext2"))
        n._set_attr('b', l2)
        self.assertEqual(n.get_attr('a'), "sometext2")
        self.assertIsInstance(n.get_attr('a'), basestring)
        self.assertEqual(n.get_attr('b'), ['f', True, {'gg': None}])
        self.assertIsInstance(n.get_attr('b'), (list, tuple))

        # Check also deep in a dictionary/list
        n = Node()
        n._set_attr('a', {'b': [Str("sometext3")]})
        self.assertEqual(n.get_attr('a')['b'][0], "sometext3")
<<<<<<< HEAD
        self.assertIsInstance(n.get_attr('a')['b'][0], basestring)
        n.store()
        self.assertEqual(n.get_attr('a')['b'][0], "sometext3")
        self.assertIsInstance(n.get_attr('a')['b'][0], basestring)
=======
        self.assertIsInstance(n.get_attr('a')['b'][0],basestring)
        n.store()
        self.assertEqual(n.get_attr('a')['b'][0], "sometext3")
        self.assertIsInstance(n.get_attr('a')['b'][0],basestring)
>>>>>>> 904e6363

    def test_basetype_as_extra(self):
        """
        Test that setting a basetype as an attribute works transparently
        """
        from aiida.orm.data.base import Str, List

        # This one is unstored
        l1 = List()
        l1._set_list(['b', [1, 2]])

        # This one is stored
        l2 = List()
        l2._set_list(['f', True, {'gg': None}])
        l2.store()

        # Check also before storing
        n = Node()
        n.store()
        n.set_extra('a', Str("sometext2"))
        n.set_extra('c', l1)
        n.set_extra('d', l2)
        self.assertEqual(n.get_extra('a'), "sometext2")
        self.assertIsInstance(n.get_extra('a'), basestring)
        self.assertEqual(n.get_extra('c'), ['b', [1, 2]])
        self.assertIsInstance(n.get_extra('c'), (list, tuple))
        self.assertEqual(n.get_extra('d'), ['f', True, {'gg': None}])
        self.assertIsInstance(n.get_extra('d'), (list, tuple))

        # Check also deep in a dictionary/list
        n = Node()
        n.store()
        n.set_extra('a', {'b': [Str("sometext3")]})
        self.assertEqual(n.get_extra('a')['b'][0], "sometext3")
<<<<<<< HEAD
        self.assertIsInstance(n.get_extra('a')['b'][0], basestring)
=======
        self.assertIsInstance(n.get_extra('a')['b'][0],basestring)
>>>>>>> 904e6363

    def test_versioning_lowlevel(self):
        """
        Checks the versioning.
        """
        from aiida.orm.test import myNodeWithFields

        a = myNodeWithFields()
        a.store()

        # Even if I stored many attributes, this should stay at 1
        self.assertEquals(a._dbnode.nodeversion, 1)
        self.assertEquals(a.dbnode.nodeversion, 1)
        self.assertEquals(a._dbnode.nodeversion, 1)

        a.label = "label1"
        a.label = "label2"
        self.assertEquals(a._dbnode.nodeversion, 3)
        self.assertEquals(a.dbnode.nodeversion, 3)
        self.assertEquals(a._dbnode.nodeversion, 3)

        a.description = "desc1"
        a.description = "desc2"
        a.description = "desc3"
        self.assertEquals(a._dbnode.nodeversion, 6)
        self.assertEquals(a.dbnode.nodeversion, 6)
        self.assertEquals(a._dbnode.nodeversion, 6)

    def test_comments(self):
        # This is the best way to compare dates with the stored ones, instead
        # of directly loading datetime.datetime.now(), or you can get a
        # "can't compare offset-naive and offset-aware datetimes" error
        from aiida.utils import timezone
        from aiida.backends.utils import get_automatic_user
        import time

        a = Node()
        with self.assertRaises(ModificationNotAllowed):
            a.add_comment('text', user=get_automatic_user())
        a.store()
        self.assertEquals(a.get_comments(), [])
        before = timezone.now()
        time.sleep(1)  # I wait 1 second because MySql time precision is 1 sec
        a.add_comment('text', user=get_automatic_user())
        a.add_comment('text2', user=get_automatic_user())
        time.sleep(1)
        after = timezone.now()

        comments = a.get_comments()

        times = [i['mtime'] for i in comments]
        for time in times:
            self.assertTrue(time > before)
            self.assertTrue(time < after)

        self.assertEquals([(i['user__email'], i['content'])
                           for i in comments], [
                               (self.user_email, 'text'),
                               (self.user_email, 'text2'),
                           ])

    def test_code_loading_from_string(self):
        """
        Checks that the method Code.get_from_string works correctly.
        """
        from aiida.orm.code import Code
        from aiida.common.exceptions import NotExistent, MultipleObjectsError, InputValidationError

        # Create some code nodes
        code1 = Code()
        code1.set_remote_computer_exec((self.computer, '/bin/true'))
        code1.label = 'test_code1'
        code1.store()

        code2 = Code()
        code2.set_remote_computer_exec((self.computer, '/bin/true'))
        code2.label = 'test_code2'
        code2.store()

        # Test that the code1 can be loaded correctly with its label
        q_code_1 = Code.get_from_string(code1.label)
        self.assertEquals(q_code_1.id, code1.id)
        self.assertEquals(q_code_1.label, code1.label)
        self.assertEquals(q_code_1.get_remote_exec_path(),
                          code1.get_remote_exec_path())

        # Test that the code2 can be loaded correctly with its label
        q_code_2 = Code.get_from_string(code2.label + '@' +
                                        self.computer.get_name())
        self.assertEquals(q_code_2.id, code2.id)
        self.assertEquals(q_code_2.label, code2.label)
        self.assertEquals(q_code_2.get_remote_exec_path(),
                          code2.get_remote_exec_path())

        # Calling get_from_string for a non string type raises exception
        with self.assertRaises(InputValidationError):
            Code.get_from_string(code1.id)

        # Test that the lookup of a nonexistent code works as expected
        with self.assertRaises(NotExistent):
            Code.get_from_string('nonexistent_code')

        # Add another code with the label of code1
        code3 = Code()
        code3.set_remote_computer_exec((self.computer, '/bin/true'))
        code3.label = 'test_code1'
        code3.store()

        # Query with the common label
        with self.assertRaises(MultipleObjectsError):
            Code.get_from_string(code3.label)

    def test_get_subclass_from_pk(self):
        """
        This test checks that
        aiida.orm.implementation.general.node.AbstractNode#get_subclass_from_pk
        works correctly for both backends.
        """
        a1 = Node().store()

        # Check that you can load it with a simple integer id.
        a2 = Node.get_subclass_from_pk(a1.id)
        self.assertEquals(a1.id, a2.id, "The ids of the stored and loaded node"
                          "should be equal (since it should be "
                          "the same node")

        # Check that you can load it with an id of type long.
        # a3 = Node.get_subclass_from_pk(long(a1.id))
        a3 = Node.get_subclass_from_pk(long(a1.id))
        self.assertEquals(a1.id, a3.id, "The ids of the stored and loaded node"
                          "should be equal (since it should be "
                          "the same node")

        # Check that it manages to load the node even if the id is
        # passed as a string.
        a4 = Node.get_subclass_from_pk(str(a1.id))
        self.assertEquals(a1.id, a4.id, "The ids of the stored and loaded node"
                          "should be equal (since it should be "
                          "the same node")

        # Check that a ValueError exception is raised when a string that can
        # not be casted to integer is passed.
        with self.assertRaises(ValueError):
            Node.get_subclass_from_pk("not_existing_node")

        # Check that a NotExistent exception is raised when an unknown id
        # is passed.
        from aiida.common.exceptions import NotExistent
        with self.assertRaises(NotExistent):
            Node.get_subclass_from_pk(9999999999)

        # Check that we get a NotExistent exception if we try to load an
        # instance of a node that doesn't correspond to the Class used to
        # load it.
        from aiida.orm.code import Code
        with self.assertRaises(NotExistent):
            Code.get_subclass_from_pk(a1.id)

    def test_code_loading_using_get(self):
        """
        Checks that the method Code.get(pk) works correctly.
        """
        from aiida.orm.code import Code
        from aiida.common.exceptions import NotExistent, MultipleObjectsError

        # Create some code nodes
        code1 = Code()
        code1.set_remote_computer_exec((self.computer, '/bin/true'))
        code1.label = 'test_code3'
        code1.store()

        code2 = Code()
        code2.set_remote_computer_exec((self.computer, '/bin/true'))
        code2.label = 'test_code4'
        code2.store()

        # Test that the code1 can be loaded correctly with its label only
        q_code_1 = Code.get(label=code1.label)
        self.assertEquals(q_code_1.id, code1.id)
        self.assertEquals(q_code_1.label, code1.label)
        self.assertEquals(q_code_1.get_remote_exec_path(),
                          code1.get_remote_exec_path())

        # Test that the code1 can be loaded correctly with its id/pk
        q_code_1 = Code.get(code1.id)
        self.assertEquals(q_code_1.id, code1.id)
        self.assertEquals(q_code_1.label, code1.label)
        self.assertEquals(q_code_1.get_remote_exec_path(),
                          code1.get_remote_exec_path())

        # Test that the code2 can be loaded correctly with its label and computername
        q_code_2 = Code.get(
            label=code2.label, machinename=self.computer.get_name())
        self.assertEquals(q_code_2.id, code2.id)
        self.assertEquals(q_code_2.label, code2.label)
        self.assertEquals(q_code_2.get_remote_exec_path(),
                          code2.get_remote_exec_path())

        # Test that the code2 can be loaded correctly with its id/pk
        q_code_2 = Code.get(code2.id)
        self.assertEquals(q_code_2.id, code2.id)
        self.assertEquals(q_code_2.label, code2.label)
        self.assertEquals(q_code_2.get_remote_exec_path(),
                          code2.get_remote_exec_path())

        # Test that the lookup of a nonexistent code works as expected
        with self.assertRaises(NotExistent):
            Code.get(label='nonexistent_code')

        # Add another code with the label of code1
        code3 = Code()
        code3.set_remote_computer_exec((self.computer, '/bin/true'))
        code3.label = 'test_code3'
        code3.store()

        # Query with the common label
        with self.assertRaises(MultipleObjectsError):
            Code.get(label=code3.label)

        # Add another code whose label is equal to pk of another code
        pk_label_duplicate = code1.pk
        code4 = Code()
        code4.set_remote_computer_exec((self.computer, '/bin/true'))
        code4.label = pk_label_duplicate
        code4.store()

        # Since the label of code4 is identical to the pk of code1, calling
        # Code.get(pk_label_duplicate) should return code1, as the pk takes
        # precedence
        q_code_4 = Code.get(code4.label)
        self.assertEquals(q_code_4.id, code1.id)
        self.assertEquals(q_code_4.label, code1.label)
        self.assertEquals(q_code_4.get_remote_exec_path(),
                          code1.get_remote_exec_path())

    def test_code_description(self):
        """
        This test checks that the code description is retrieved correctly
        when the code is searched with its id and label.
        """
        from aiida.orm.code import Code

        # Create a code node
        code = Code()
        code.set_remote_computer_exec((self.computer, '/bin/true'))
        code.label = 'test_code_label'
        code.description = 'test code description'
        code.store()

        q_code1 = Code.get(label=code.label)
        self.assertEquals(code.description, str(q_code1.description))

        q_code2 = Code.get(code.id)
        self.assertEquals(code.description, str(q_code2.description))

    def test_list_for_plugin(self):
        """
        This test checks the Code.list_for_plugin()
        """
        from aiida.orm.code import Code

        code1 = Code()
        code1.set_remote_computer_exec((self.computer, '/bin/true'))
        code1.label = 'test_code1'
        code1.set_input_plugin_name('plugin_name')
        code1.store()

        code2 = Code()
        code2.set_remote_computer_exec((self.computer, '/bin/true'))
        code2.label = 'test_code2'
        code2.set_input_plugin_name('plugin_name')
        code2.store()

        retrieved_pks = set(Code.list_for_plugin('plugin_name', labels=False))
        self.assertEqual(retrieved_pks, set([code1.pk, code2.pk]))

        retrieved_labels = set(Code.list_for_plugin('plugin_name', labels=True))
        self.assertEqual(retrieved_labels, set([code1.label, code2.label]))

    def test_load_node(self):
        """
        Tests the load node functionality
        """
        from aiida.orm.data.array import ArrayData
        from aiida.common.exceptions import NotExistent

        # I only need one node to test
        node = Node().store()
        uuid_stored = node.uuid  # convenience to store the uuid
        # Simple test to see whether I load correctly from the pk:
        self.assertEqual(uuid_stored, load_node(node.pk).uuid)
        # Testing the loading with the uuid:
        self.assertEqual(uuid_stored, load_node(uuid_stored).uuid)

        # Here I'm testing whether loading the node with the beginnings of a uuid works
        for i in range(10, len(uuid_stored), 2):
            start_uuid = uuid_stored[:i]
            self.assertEqual(uuid_stored, load_node(start_uuid).uuid)

        # Testing whether loading the node with part of UUID works, removing the dashes
        for i in range(10, len(uuid_stored), 2):
            start_uuid = uuid_stored[:i].replace('-', '')
            self.assertEqual(uuid_stored, load_node(start_uuid).uuid)
            # If I don't allow load_node to fix the dashes, this has to raise:
            with self.assertRaises(NotExistent):
                load_node(start_uuid, query_with_dashes=False)

        # Now I am reverting the order of the uuid, this will raise a NotExistent error:
        with self.assertRaises(NotExistent):
            load_node(uuid_stored[::-1])

        # I am giving a non-sensical pk, this should also raise
        with self.assertRaises(NotExistent):
            load_node(-1)

        # Last check, when asking for specific subclass, this should raise:
        for spec in (node.pk, uuid_stored):
            with self.assertRaises(NotExistent):
                load_node(spec, parent_class=ArrayData)


class TestSubNodesAndLinks(AiidaTestCase):

    def test_cachelink(self):
        """
        Test the proper functionality of the links cache, with different
        scenarios.
        """
        n1 = Node()
        n2 = Node()
        n3 = Node().store()
        n4 = Node().store()
        endnode = Node()

        # Nothing stored
        endnode.add_link_from(n1, "N1")
        # Try also reverse storage
        endnode.add_link_from(n2, "N2")

        self.assertEqual(endnode.get_inputs(only_in_db=True), [])
        self.assertEqual(
            set([(i[0], i[1].uuid)
                 for i in endnode.get_inputs(also_labels=True)]),
            set([("N1", n1.uuid), ("N2", n2.uuid)]))

        # Endnode not stored yet, n3 and n4 already stored
        endnode.add_link_from(n3, "N3")
        # Try also reverse storage
        endnode.add_link_from(n4, "N4")

        self.assertEqual(endnode.get_inputs(only_in_db=True), [])
        self.assertEqual(
            set([(i[0], i[1].uuid)
                 for i in endnode.get_inputs(also_labels=True)]),
            set([("N1", n1.uuid), ("N2", n2.uuid), ("N3", n3.uuid), ("N4",
                                                                     n4.uuid)]))

        # Some parent nodes are not stored yet
        with self.assertRaises(ModificationNotAllowed):
            endnode.store()

        self.assertEqual(
            set([(i[0], i[1].uuid)
                 for i in endnode.get_inputs(only_in_db=True, also_labels=True)
                ]), set())
        self.assertEqual(
            set([(i[0], i[1].uuid)
                 for i in endnode.get_inputs(also_labels=True)]),
            set([("N1", n1.uuid), ("N2", n2.uuid), ("N3", n3.uuid), ("N4",
                                                                     n4.uuid)]))

        # This will also store n1 and n2!
        endnode.store_all()

        self.assertEqual(
            set([(i[0], i[1].uuid)
                 for i in endnode.get_inputs(only_in_db=True, also_labels=True)
                ]),
            set([("N1", n1.uuid), ("N2", n2.uuid), ("N3", n3.uuid), ("N4",
                                                                     n4.uuid)]))
        self.assertEqual(
            set([(i[0], i[1].uuid)
                 for i in endnode.get_inputs(also_labels=True)]),
            set([("N1", n1.uuid), ("N2", n2.uuid), ("N3", n3.uuid), ("N4",
                                                                     n4.uuid)]))

    def test_store_with_unstored_parents(self):
        """
        I want to check that if parents are unstored I cannot store
        """
        n1 = Node()
        n2 = Node().store()
        endnode = Node()

        endnode.add_link_from(n1, "N1")
        endnode.add_link_from(n2, "N2")

        self.assertEqual(endnode.get_inputs(only_in_db=True), [])

        # Some parent nodes are not stored yet
        with self.assertRaises(ModificationNotAllowed):
            endnode.store()

        self.assertEqual(endnode.get_inputs(only_in_db=True), [])

        n1.store()
        # Now I can store
        endnode.store()

        self.assertEqual(
            set([(i[0], i[1].uuid)
                 for i in endnode.get_inputs(only_in_db=True, also_labels=True)
                ]), set([("N1", n1.uuid), ("N2", n2.uuid)]))
        self.assertEqual(
            set([(i[0], i[1].uuid)
                 for i in endnode.get_inputs(also_labels=True)]),
            set([("N1", n1.uuid), ("N2", n2.uuid)]))

    def test_storeall_with_unstored_grandparents(self):
        """
        I want to check that if grandparents are unstored I cannot store_all
        """
        n1 = Node()
        n2 = Node()
        endnode = Node()

        n2.add_link_from(n1, "N1")
        endnode.add_link_from(n2, "N2")

        # Grandparents are unstored
        with self.assertRaises(ModificationNotAllowed):
            endnode.store_all()

        n1.store()
        # Now it should work
        endnode.store_all()

        # Check the parents...
        self.assertEqual(
            set([(i[0], i[1].uuid) for i in n2.get_inputs(also_labels=True)]),
            set([("N1", n1.uuid)]))
        self.assertEqual(
            set([(i[0], i[1].uuid)
                 for i in endnode.get_inputs(also_labels=True)]),
            set([("N2", n2.uuid)]))

    def test_has_children_has_parents(self):
        """
        This check verifies that the properties has_children has_parents of the
        Node class behave correctly.
        """
        from aiida.common.links import LinkType

        # Create 2 nodes and store them
        n1 = Node().store()
        n2 = Node().store()

        # Create a link between these 2 nodes, link type CREATE so we track the provenance
        n2.add_link_from(n1, "N1", link_type=LinkType.CREATE)

        self.assertTrue(n1.has_children, "It should be true since n2 is the "
                        "child of n1.")
        self.assertFalse(n1.has_parents, "It should be false since n1 doesn't "
                         "have any parents.")
        self.assertFalse(n2.has_children, "It should be false since n2 "
                         "doesn't have any children.")
        self.assertTrue(n2.has_parents, "It should be true since n1 is the "
                        "parent of n2.")

    def test_use_code(self):
        from aiida.orm import JobCalculation
        from aiida.orm.code import Code

        computer = self.computer

        code = Code(remote_computer_exec=(computer, '/bin/true'))  # .store()

        unstoredcalc = JobCalculation(
            computer=computer,
            resources={
                'num_machines': 1,
                'num_mpiprocs_per_machine': 1
            })
        calc = JobCalculation(
            computer=computer,
            resources={
                'num_machines': 1,
                'num_mpiprocs_per_machine': 1
            }).store()

        # calc is not stored, and also code is not
        unstoredcalc.use_code(code)

        # calc is stored, but code is not
        calc.use_code(code)

        self.assertEqual(calc.get_code().uuid, code.uuid)
        self.assertEqual(unstoredcalc.get_code().uuid, code.uuid)

        # calc is not stored, but code is
        code.store()

        self.assertEqual(calc.get_code().uuid, code.uuid)
        self.assertEqual(unstoredcalc.get_code().uuid, code.uuid)

        unstoredcalc.store()

        self.assertEqual(calc.get_code().uuid, code.uuid)
        self.assertEqual(unstoredcalc.get_code().uuid, code.uuid)

    #pylint: disable=unused-variable,no-member,no-self-use
    def test_calculation_load(self):
        from aiida.orm import JobCalculation

        # I check with a string, with an object and with the computer pk/id
        calc = JobCalculation(
            computer=self.computer,
            resources={
                'num_machines': 1,
                'num_mpiprocs_per_machine': 1
            }).store()
        calc2 = JobCalculation(
            computer=self.computer.name,
            resources={
                'num_machines': 1,
                'num_mpiprocs_per_machine': 1
            }).store()
        calc3 = JobCalculation(
            computer=self.computer.id,
            resources={
                'num_machines': 1,
                'num_mpiprocs_per_machine': 1
            }).store()
        with self.assertRaises(Exception):
            # I should get an error if I ask for a computer id/pk that doesn't
            # exist
            _ = JobCalculation(
                computer=self.computer.id + 100000,
                resources={
                    'num_machines': 2,
                    'num_mpiprocs_per_machine': 1
                }).store()

    def test_links_label_constraints(self):
        n1 = Node().store()
        n2 = Node().store()
        n3 = Node().store()
        n4 = Node().store()
        n5 = Node().store()

        n3.add_link_from(n1, label='label1')
        # This should be allowed since it is an output label with the same name
        n4.add_link_from(n3, label='label1')

        # TODO: The following assertion doesn't apply anymore as it is
        # link_type specific
        # An input link with that name already exists
        # with self.assertRaises(UniquenessError):
        #     n3.add_link_from(n2, label='label1')

        # instead, for outputs, I can have multiple times the same label
        # (think to the case where n3 is a StructureData, and both n4 and n5
        # are calculations that use as label 'input_cell')
        n5.add_link_from(n3, label='label1')

    @unittest.skip("Skipping while we solve issue #301")
    def test_links_label_autogenerator(self):
        n1 = Node().store()
        n2 = Node().store()
        n3 = Node().store()
        n4 = Node().store()
        n5 = Node().store()
        n6 = Node().store()
        n7 = Node().store()
        n8 = Node().store()
        n9 = Node().store()
        n10 = Node().store()

        n10.add_link_from(n1)
        # Label should be automatically generated
        n10.add_link_from(n2)
        n10.add_link_from(n3)
        n10.add_link_from(n4)
        n10.add_link_from(n5)
        n10.add_link_from(n6)
        n10.add_link_from(n7)
        n10.add_link_from(n8)
        n10.add_link_from(n9)

        all_labels = [_[0] for _ in n10.get_inputs(also_labels=True)]
        self.assertEquals(
            len(set(all_labels)),
            len(all_labels), "There are duplicate links, that are not expected")

    @unittest.skip("Skipping while we solve issue #301")
    def test_link_replace(self):
        n1 = Node().store()
        n2 = Node().store()
        n3 = Node().store()

        n3.add_link_from(n1, label='the_label')
        # TODO: The following assertion doesn't apply anymore as it is
        # link_type specific
        # with self.assertRaises(UniquenessError):
        #     # A link with the same name already exists
        #     n3.add_link_from(n1, label='the_label')

        # I can replace the link and check that it was replaced
        n3._replace_link_from(n2, label='the_label')
        the_parent = [
            _[1].uuid for _ in n3.get_inputs(also_labels=True)
            if _[0] == 'the_label'
        ]
        self.assertEquals(
            len(the_parent), 1,
            "There are multiple input links with the same label (the_label)!")
        self.assertEquals(n2.uuid, the_parent[0])

        # _replace_link_from should work also if there is no previous link
        n2._replace_link_from(n1, label='the_label_2')
        the_parent_2 = [
            _[1].uuid for _ in n3.get_inputs(also_labels=True)
            if _[0] == 'the_label_2'
        ]
        self.assertEquals(
            len(the_parent_2), 1,
            "There are multiple input links with the same label (the_label_2)!")
        self.assertEquals(n1.uuid, the_parent_2[0])

    def test_link_with_unstored(self):
        """
        It is possible to store links between nodes even if they are unstored;
        these links are cached. However, if working in the cache, an explicit
        link name must be provided.
        """
        n1 = Node()
        n2 = Node()
        n3 = Node()
        n4 = Node()

        # No link names provided
        with self.assertRaises(ModificationNotAllowed):
            n4.add_link_from(n1)

        # Caching the links
        n2.add_link_from(n1, label='l1')
        n3.add_link_from(n2, label='l2')
        n3.add_link_from(n1, label='l3')

        # Twice the same link name
        with self.assertRaises(UniquenessError):
            n3.add_link_from(n4, label='l2')

        n2.store_all()
        n3.store_all()

        n2_in_links = [(l, n.uuid) for l, n in n2.get_inputs_dict().iteritems()]
        self.assertEquals(sorted(n2_in_links), sorted([
            ('l1', n1.uuid),
        ]))
        n3_in_links = [(l, n.uuid) for l, n in n3.get_inputs_dict().iteritems()]
        self.assertEquals(
            sorted(n3_in_links), sorted([
                ('l2', n2.uuid),
                ('l3', n1.uuid),
            ]))

        n1_out_links = [(l, n.pk) for l, n in n1.get_outputs(also_labels=True)]
        self.assertEquals(
            sorted(n1_out_links), sorted([
                ('l1', n2.pk),
                ('l3', n3.pk),
            ]))
        n2_out_links = [(l, n.pk) for l, n in n2.get_outputs(also_labels=True)]
        self.assertEquals(sorted(n2_out_links), sorted([('l2', n3.pk)]))

    def test_valid_links(self):
        import tempfile
        from aiida.orm import JobCalculation, DataFactory
        from aiida.orm.code import Code
        from aiida.orm.computer import Computer
        from aiida.common.datastructures import calc_states

        SinglefileData = DataFactory('singlefile')

        # I create some objects
        d1 = Data().store()
        with tempfile.NamedTemporaryFile() as f:
            d2 = SinglefileData(file=f.name).store()

        code = Code()
        code._set_remote()
        code.set_computer(self.computer)
        code.set_remote_computer_exec((self.computer, '/bin/true'))
        code.store()

        unsavedcomputer = Computer(name='localhost2', hostname='localhost')

        with self.assertRaises(ValueError):
            # I need to save the localhost entry first
            _ = JobCalculation(
                computer=unsavedcomputer,
                resources={
                    'num_machines': 1,
                    'num_mpiprocs_per_machine': 1
                }).store()

        # Load calculations with two different ways
        calc = JobCalculation(
            computer=self.computer,
            resources={
                'num_machines': 1,
                'num_mpiprocs_per_machine': 1
            }).store()
        calc2 = JobCalculation(
            computer=self.computer,
            resources={
                'num_machines': 1,
                'num_mpiprocs_per_machine': 1
            }).store()

        calc.add_link_from(d1)
        calc.add_link_from(d2, label='some_label')
        calc.use_code(code)

        # Cannot link to itself
        with self.assertRaises(ValueError):
            d1.add_link_from(d1)

        # I try to add wrong links (data to data, calc to calc, etc.)
        with self.assertRaises(ValueError):
            d2.add_link_from(d1)

        with self.assertRaises(ValueError):
            d1.add_link_from(d2)

        with self.assertRaises(ValueError):
            d1.add_link_from(code)

        with self.assertRaises(ValueError):
            code.add_link_from(d1)

        with self.assertRaises(ValueError):
            calc.add_link_from(calc2)

        calc_a = JobCalculation(
            computer=self.computer,
            resources={
                'num_machines': 1,
                'num_mpiprocs_per_machine': 1
            }).store()
        calc_b = JobCalculation(
            computer=self.computer,
            resources={
                'num_machines': 1,
                'num_mpiprocs_per_machine': 1
            }).store()

        data_node = Data().store()

        # I do a trick to set it to a state that allows writing
        calc_a._set_state(calc_states.RETRIEVING)
        calc_b._set_state(calc_states.RETRIEVING)

        data_node.add_link_from(calc_a, link_type=LinkType.CREATE)
        # A data cannot have two input calculations
        with self.assertRaises(ValueError):
            data_node.add_link_from(calc_b, link_type=LinkType.CREATE)

        newdata = Data()
        # Cannot add an input link if the calculation is not in status NEW
        with self.assertRaises(ModificationNotAllowed):
            calc_a.add_link_from(newdata)

        # Cannot replace input nodes if the calculation is not in status NEW
        with self.assertRaises(ModificationNotAllowed):
            calc_a._replace_link_from(d2, label='some_label')

        # Cannot (re)set the code if the calculation is not in status NEW
        with self.assertRaises(ModificationNotAllowed):
            calc_a.use_code(code)

        calculation_inputs = calc.get_inputs()
        inputs_type_data = [
            i for i in calculation_inputs if isinstance(i, Data)
        ]
        inputs_type_code = [
            i for i in calculation_inputs if isinstance(i, Code)
        ]

        # This calculation has three inputs (2 data and one code)
        self.assertEquals(len(calculation_inputs), 3)
        self.assertEquals(len(inputs_type_data), 2)
        self.assertEquals(len(inputs_type_code), 1)

    def test_check_single_calc_source(self):
        """
        Each data node can only have one input calculation
        """
        from aiida.orm import JobCalculation
        from aiida.common.datastructures import calc_states

        d1 = Data().store()

        calc = JobCalculation(
            computer=self.computer,
            resources={
                'num_machines': 1,
                'num_mpiprocs_per_machine': 1
            }).store()
        calc2 = JobCalculation(
            computer=self.computer,
            resources={
                'num_machines': 1,
                'num_mpiprocs_per_machine': 1
            }).store()

        # I cannot, calc it is in state NEW
        with self.assertRaises(ModificationNotAllowed):
            d1.add_link_from(calc)

        # I do a trick to set it to a state that allows setting the link
        calc._set_state(calc_states.RETRIEVING)
        calc2._set_state(calc_states.RETRIEVING)

        d1.add_link_from(calc, link_type=LinkType.CREATE)

        # more than one input to the same data object!
        with self.assertRaises(ValueError):
            d1.add_link_from(calc2, link_type=LinkType.CREATE)<|MERGE_RESOLUTION|>--- conflicted
+++ resolved
@@ -1090,17 +1090,10 @@
         n = Node()
         n._set_attr('a', {'b': [Str("sometext3")]})
         self.assertEqual(n.get_attr('a')['b'][0], "sometext3")
-<<<<<<< HEAD
         self.assertIsInstance(n.get_attr('a')['b'][0], basestring)
         n.store()
         self.assertEqual(n.get_attr('a')['b'][0], "sometext3")
         self.assertIsInstance(n.get_attr('a')['b'][0], basestring)
-=======
-        self.assertIsInstance(n.get_attr('a')['b'][0],basestring)
-        n.store()
-        self.assertEqual(n.get_attr('a')['b'][0], "sometext3")
-        self.assertIsInstance(n.get_attr('a')['b'][0],basestring)
->>>>>>> 904e6363
 
     def test_basetype_as_extra(self):
         """
@@ -1135,11 +1128,7 @@
         n.store()
         n.set_extra('a', {'b': [Str("sometext3")]})
         self.assertEqual(n.get_extra('a')['b'][0], "sometext3")
-<<<<<<< HEAD
         self.assertIsInstance(n.get_extra('a')['b'][0], basestring)
-=======
-        self.assertIsInstance(n.get_extra('a')['b'][0],basestring)
->>>>>>> 904e6363
 
     def test_versioning_lowlevel(self):
         """
