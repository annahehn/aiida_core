class AiidaException(Exception):
    """
    Base class for all aiida exceptions.
    
    Each module will have its own subclass, inherited from this
    (e.g. ExecManagerException, TransportException, ...)
    """
    pass

class NotExistent(AiidaException):
    """
    Raised when the required entity does not exist.
    """
    pass

<<<<<<< HEAD
class MultipleObjectsError(AiidaException):
    """
    Raised when more than one entity is found in the DB, but only one was
    excepted.
=======
class ContentNotExistent(NotExistent):
    """
    Raised when trying to access an attribute, a key or a file in the result
    nodes that is not present
    """
    pass

class FailedError(AiidaException):
    """
    Raised when accessing a calculation that is in the FAILED status
>>>>>>> b339ba15
    """
    pass

class ModificationNotAllowed(AiidaException):
    """
    Raised when the user tries to modify a field, object, property, ... that should not
    be modified.
    """
    pass

class UniquenessError(AiidaException):
    """
    Raised when the user tries to violate a uniqueness constraint (on the 
    DB, for instance).
    """
    pass

class MissingPluginError(AiidaException):
    """
    Raised when the user tries to use a plugin that is not available or does not exist.
    """
    pass

class InvalidOperation(AiidaException):
    """
    The allowed operation is not valid (e.g., when trying to add a non-internal attribute
    before saving the entry), or deleting an entry that is protected (e.g., 
    because it is referenced by foreign keys)
    """
    pass

class ParsingError(AiidaException):
    """
    Generic error raised when there is a parsing error
    """
    pass

class InternalError(AiidaException):
    """
    Error raised when there is an internal error of AiiDA.
    """
    pass

class PluginInternalError(InternalError):
    """
    Error raised when there is an internal error which is due to a plugin
    and not to the aiida infrastructure.
    """
    pass

class ValidationError(AiidaException):
    """
    Error raised when there is an error during the validation phase
    of a property. 
    """
    pass

class ConfigurationError(AiidaException):
    """
    Error raised when there is a configuration error in AiiDA.
    """
    pass

class DbContentError(AiidaException):
    """
    Raised when the content of the DB is not valid.
    This should never happen if the user does not play directly
    with the DB.
    """
    pass

class AuthenticationError(AiidaException):
    """
    Raised when a user tries to access a resource for which it is
    not authenticated, e.g. an aiidauser tries to access a computer
    for which there is no entry in the AuthInfo table.
    """
    pass

class InputValidationError(ValidationError):
    """
    The input data for a calculation did not validate (e.g., missing
    required input data, wrong data, ...)
    """
    pass

class WorkflowInputValidationError(ValidationError):
    """
    The input data for a workflow did not validate (e.g., missing
    required input data, wrong data, ...)
    """
    pass


class FeatureNotAvailable(AiidaException):
    """
    Raised when a feature is requested from a plugin, that is not available.
    """
    pass

class FeatureDisabled(AiidaException):
    """
    Raised when a feature is requested, but the used chose to disabled it
    (e.g., for submissions on disabled computers).
    """
    pass

class LockPresent(AiidaException):
    """
    Raised when a feature is requested, but the used chose to disabled it
    (e.g., for submissions on disabled computers).
    """
    pass<|MERGE_RESOLUTION|>--- conflicted
+++ resolved
@@ -13,12 +13,13 @@
     """
     pass
 
-<<<<<<< HEAD
 class MultipleObjectsError(AiidaException):
     """
     Raised when more than one entity is found in the DB, but only one was
     excepted.
-=======
+    """
+    pass
+    
 class ContentNotExistent(NotExistent):
     """
     Raised when trying to access an attribute, a key or a file in the result
@@ -29,7 +30,6 @@
 class FailedError(AiidaException):
     """
     Raised when accessing a calculation that is in the FAILED status
->>>>>>> b339ba15
     """
     pass
 
