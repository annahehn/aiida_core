# -*- coding: utf-8 -*-
###########################################################################
# Copyright (c), The AiiDA team. All rights reserved.                     #
# This file is part of the AiiDA code.                                    #
#                                                                         #
# The code is hosted on GitHub at https://github.com/aiidateam/aiida_core #
# For further information on the license, see the LICENSE.txt file        #
# For further information please visit http://www.aiida.net               #
###########################################################################
# pylint: disable=invalid-name,too-many-locals,too-many-statements
"""Tools for handling Crystallographic Information Files (CIF)"""
from __future__ import print_function
from __future__ import absolute_import
from __future__ import division

from six.moves import range

from aiida.orm.data.singlefile import SinglefileData
from aiida.work import calcfunction
from aiida.common.utils import Capturing


class InvalidOccupationsError(Exception):
    """
    An exception that will be raised if pymatgen fails to parse the structure from a
    cif because some site occupancies exceed the occupancy tolerance. This often happens
    for structures that have attached species, such as hydrogen, and specify a placeholder
    position for it, leading to occupancies greater than one. Pymatgen only issues a
    warning in this case and simply does not return a structure
    """


ase_loops = {
    '_atom_site': [
        '_atom_site_label',
        '_atom_site_occupancy',
        '_atom_site_fract_x',
        '_atom_site_fract_y',
        '_atom_site_fract_z',
        '_atom_site_adp_type',
        '_atom_site_thermal_displace_type',
        '_atom_site_B_iso_or_equiv',
        '_atom_site_U_iso_or_equiv',
        '_atom_site_B_equiv_geom_mean',
        '_atom_site_U_equiv_geom_mean',
        '_atom_site_type_symbol',
    ]
}

symmetry_tags = [
    '_symmetry_equiv_pos_site_id',
    '_symmetry_equiv_pos_as_xyz',
    '_symmetry_Int_Tables_number',
    '_symmetry_space_group_name_H-M',
    '_symmetry_space_group_name_Hall',
    '_space_group_symop_id',
    '_space_group_symop_operation_xyz',
    '_space_group_symop_sg_id',
    '_space_group_id',
    '_space_group_IT_number',
    '_space_group_name_H-M_alt',
    '_space_group_name_Hall',
]


def has_pycifrw():
    """
    :return: True if the PyCifRW module can be imported, False otherwise.
    """
    # pylint: disable=unused-variable,unused-import
    try:
        import CifFile
        from CifFile import CifBlock
    except ImportError:
        return False
    return True


def symop_string_from_symop_matrix_tr(matrix, tr=(0, 0, 0), eps=0):
    """
    Construct a CIF representation of symmetry operator plus translation.
    See International Tables for Crystallography Vol. A. (2002) for
    definition.

    :param matrix: 3x3 matrix, representing the symmetry operator
    :param tr: translation vector of length 3 (default 0)
    :param eps: epsilon parameter for fuzzy comparison x == 0
    :return: CIF representation of symmetry operator
    """
    import re
    axes = ["x", "y", "z"]
    parts = ["", "", ""]
    for i in range(3):
        for j in range(3):
            sign = None
            if matrix[i][j] > eps:
                sign = "+"
            elif matrix[i][j] < -eps:
                sign = "-"
            if sign:
                parts[i] = format("{}{}{}".format(parts[i], sign, axes[j]))
        if tr[i] < -eps or tr[i] > eps:
            sign = "+"
            if tr[i] < -eps:
                sign = "-"
            parts[i] = format("{}{}{}".format(parts[i], sign, abs(tr[i])))
        parts[i] = re.sub(r'^\+', '', parts[i])
    return ",".join(parts)


@calcfunction
def _get_aiida_structure_ase_inline(cif, **kwargs):
    """
    Creates :py:class:`aiida.orm.data.structure.StructureData` using ASE.

    .. note:: unable to correctly import structures of alloys.
    .. note:: requires ASE module.
    """
    from aiida.orm.data.parameter import ParameterData
    from aiida.orm.data.structure import StructureData

    parameters = kwargs.get('parameters', {})

    if isinstance(parameters, ParameterData):
        parameters = parameters.get_dict()

    parameters.pop('occupancy_tolerance', None)
    parameters.pop('site_tolerance', None)

    return {'structure': StructureData(ase=cif.get_ase(**parameters))}


@calcfunction
def _get_aiida_structure_pymatgen_inline(cif, **kwargs):
    """
    Creates :py:class:`aiida.orm.data.structure.StructureData` using pymatgen.

    :param occupancy_tolerance: If total occupancy of a site is between 1 and occupancy_tolerance,
        the occupancies will be scaled down to 1.
    :param site_tolerance: This tolerance is used to determine if two sites are sitting in the same position,
        in which case they will be combined to a single disordered site. Defaults to 1e-4.

    .. note:: requires pymatgen module.
    """
    from pymatgen.io.cif import CifParser
    from aiida.orm.data.parameter import ParameterData
    from aiida.orm.data.structure import StructureData

    parameters = kwargs.get('parameters', {})

    if isinstance(parameters, ParameterData):
        parameters = parameters.get_dict()

    constructor_kwargs = {}

    parameters['primitive'] = parameters.pop('primitive_cell', False)

    for argument in ['occupancy_tolerance', 'site_tolerance']:
        if argument in parameters:
            constructor_kwargs[argument] = parameters.pop(argument)

    parser = CifParser(cif.get_file_abs_path(), **constructor_kwargs)

    try:
        structures = parser.get_structures(**parameters)
    except ValueError:

        # Verify whether the failure was due to wrong occupancy numbers
        try:
            constructor_kwargs['occupancy_tolerance'] = 1E10
            parser = CifParser(cif.get_file_abs_path(), **constructor_kwargs)
            structures = parser.get_structures(**parameters)
        except ValueError:
            # If it still fails, the occupancies were not the reason for failure
            raise ValueError('pymatgen failed to provide a structure from the cif file')
        else:
            # If it now succeeds, non-unity occupancies were the culprit
            raise InvalidOccupationsError(
                'detected atomic sites with an occupation number larger than the occupation tolerance')

    return {'structure': StructureData(pymatgen_structure=structures[0])}


def cif_from_ase(ase, full_occupancies=False, add_fake_biso=False):
    """
    Construct a CIF datablock from the ASE structure. The code is taken
    from
    https://wiki.fysik.dtu.dk/ase/epydoc/ase.io.cif-pysrc.html#write_cif,
    as the original ASE code contains a bug in printing the
    Hermann-Mauguin symmetry space group symbol.

    :param ase: ASE "images"
    :return: array of CIF datablocks
    """
    from numpy import arccos, pi, dot
    from numpy.linalg import norm

    if not isinstance(ase, (list, tuple)):
        ase = [ase]

    datablocks = []
    for _, atoms in enumerate(ase):
        datablock = dict()

        cell = atoms.cell
        a = norm(cell[0])
        b = norm(cell[1])
        c = norm(cell[2])
        alpha = arccos(dot(cell[1], cell[2]) / (b * c)) * 180. / pi
        beta = arccos(dot(cell[0], cell[2]) / (a * c)) * 180. / pi
        gamma = arccos(dot(cell[0], cell[1]) / (a * b)) * 180. / pi

        datablock['_cell_length_a'] = str(a)
        datablock['_cell_length_b'] = str(b)
        datablock['_cell_length_c'] = str(c)
        datablock['_cell_angle_alpha'] = str(alpha)
        datablock['_cell_angle_beta'] = str(beta)
        datablock['_cell_angle_gamma'] = str(gamma)

        if atoms.pbc.all():
            datablock['_symmetry_space_group_name_H-M'] = 'P 1'
            datablock['_symmetry_int_tables_number'] = str(1)
            datablock['_symmetry_equiv_pos_as_xyz'] = ['x, y, z']

        datablock['_atom_site_label'] = []
        datablock['_atom_site_fract_x'] = []
        datablock['_atom_site_fract_y'] = []
        datablock['_atom_site_fract_z'] = []
        datablock['_atom_site_type_symbol'] = []

        if full_occupancies:
            datablock['_atom_site_occupancy'] = []
        if add_fake_biso:
            datablock['_atom_site_thermal_displace_type'] = []
            datablock['_atom_site_B_iso_or_equiv'] = []

        scaled = atoms.get_scaled_positions()
        no = {}
        for i, atom in enumerate(atoms):
            symbol = atom.symbol
            if symbol in no:
                no[symbol] += 1
            else:
                no[symbol] = 1
            datablock['_atom_site_label'].append(symbol + str(no[symbol]))
            datablock['_atom_site_fract_x'].append(str(scaled[i][0]))
            datablock['_atom_site_fract_y'].append(str(scaled[i][1]))
            datablock['_atom_site_fract_z'].append(str(scaled[i][2]))
            datablock['_atom_site_type_symbol'].append(symbol)

            if full_occupancies:
                datablock['_atom_site_occupancy'].append(str(1.0))
            if add_fake_biso:
                datablock['_atom_site_thermal_displace_type'].append('Biso')
                datablock['_atom_site_B_iso_or_equiv'].append(str(1.0))

        datablocks.append(datablock)
    return datablocks


# pylint: disable=too-many-branches
def pycifrw_from_cif(datablocks, loops=None, names=None):
    """
    Constructs PyCifRW's CifFile from an array of CIF datablocks.

    :param datablocks: an array of CIF datablocks
    :param loops: optional dict of lists of CIF tag loops.
    :param names: optional list of datablock names
    :return: CifFile
    """
    try:
        import CifFile
        from CifFile import CifBlock
    except ImportError as exc:
        raise ImportError(str(exc) + '. You need to install the PyCifRW package.')

    if loops is None:
        loops = dict()

    cif = CifFile.CifFile()  # pylint: disable=no-member
    try:
        cif.set_grammar("1.1")
    except AttributeError:
        # if no grammar can be set, we assume it's 1.1 (widespread standard)
        pass

    if names and len(names) < len(datablocks):
        raise ValueError("Not enough names supplied for "
                         "datablocks: {} (names) < "
                         "{} (datablocks)".format(len(names), len(datablocks)))
    for i, values in enumerate(datablocks):
        name = str(i)
        if names:
            name = names[i]
        datablock = CifBlock()
        cif[name] = datablock
        tags_in_loops = []
        for loopname in loops.keys():
            row_size = None
            tags_seen = []
            for tag in loops[loopname]:
                if tag in values:
                    tag_values = values.pop(tag)
                    if not isinstance(tag_values, list):
                        tag_values = [tag_values]
                    if row_size is None:
                        row_size = len(tag_values)
                    elif row_size != len(tag_values):
                        raise ValueError("Number of values for tag "
                                         "'{}' is different from "
                                         "the others in the same "
                                         "loop".format(tag))
                    if row_size == 0:
                        continue
                    datablock.AddItem(tag, tag_values)
                    tags_seen.append(tag)
                    tags_in_loops.append(tag)
            if row_size is not None and row_size > 0:
                datablock.CreateLoop(datanames=tags_seen)
        for tag in sorted(values.keys()):
            if not tag in tags_in_loops:
                datablock.AddItem(tag, values[tag])
                # create automatically a loop for non-scalar values
                if isinstance(values[tag], (tuple, list)) and tag not in loops.keys():
                    datablock.CreateLoop([tag])
    return cif


@calcfunction
def refine_inline(node):
    """
    Refine (reduce) the cell of :py:class:`aiida.orm.data.cif.CifData`,
    find and remove symmetrically equivalent atoms.

    :param node: a :py:class:`aiida.orm.data.cif.CifData` instance.
    :return: dict with :py:class:`aiida.orm.data.cif.CifData`

    .. note:: can be used as inline calculation.
    """
    from aiida.orm.data.structure import StructureData, ase_refine_cell

    if len(node.values.keys()) > 1:
        raise ValueError("CifData seems to contain more than one data "
                         "block -- multiblock CIF files are not "
                         "supported yet")

    name = list(node.values.keys())[0]

    original_atoms = node.get_ase(index=None)
    if len(original_atoms) > 1:
        raise ValueError("CifData seems to contain more than one crystal "
                         "structure -- such refinement is not supported "
                         "yet")

    original_atoms = original_atoms[0]

    refined_atoms, symmetry = ase_refine_cell(original_atoms)

    cif = CifData(ase=refined_atoms)
    if name != str(0):
        cif.values.rename(str(0), name)

    # Remove all existing symmetry tags before overwriting:
    for tag in symmetry_tags:
        cif.values[name].RemoveCifItem(tag)

    cif.values[name]['_symmetry_space_group_name_H-M'] = symmetry['hm']
    cif.values[name]['_symmetry_space_group_name_Hall'] = symmetry['hall']
    cif.values[name]['_symmetry_Int_Tables_number'] = symmetry['tables']
    cif.values[name]['_symmetry_equiv_pos_as_xyz'] = \
        [symop_string_from_symop_matrix_tr(symmetry['rotations'][i],
                                           symmetry['translations'][i])
         for i in range(len(symmetry['rotations']))]

    # Summary formula has to be calculated from non-reduced set of atoms.
    cif.values[name]['_chemical_formula_sum'] = \
        StructureData(ase=original_atoms).get_formula(mode='hill',
                                                      separator=' ')

    # If the number of reduced atoms multiplies the number of non-reduced
    # atoms, the new Z value can be calculated.
    if '_cell_formula_units_Z' in node.values[name].keys():
        old_Z = node.values[name]['_cell_formula_units_Z']
        if len(original_atoms) % len(refined_atoms):
            new_Z = old_Z * len(original_atoms) // len(refined_atoms)
            cif.values[name]['_cell_formula_units_Z'] = new_Z

    return {'cif': cif}


def parse_formula(formula):
    """
    Parses the Hill formulae, written with spaces for separators.
    """
    import re

    contents = {}
    for part in re.split(r'\s+', formula):
        m = re.match(r'(\D+)([\.\d]+)?', part)

        if m is None:
            continue

        specie = m.group(1)
        quantity = m.group(2)
        if quantity is None:
            quantity = 1
        else:
            if re.match(r'^\d+$', quantity):
                quantity = int(quantity)
            else:
                quantity = float(quantity)
        contents[specie] = quantity
    return contents


<<<<<<< HEAD
=======
# pylint: disable=abstract-method,too-many-public-methods
>>>>>>> cd2b0514
# Note:  Method 'query' is abstract in class 'Node' but is not overridden
class CifData(SinglefileData):
    """
    Wrapper for Crystallographic Interchange File (CIF)

    .. note:: the file (physical) is held as the authoritative source of
        information, so all conversions are done through the physical file:
        when setting ``ase`` or ``values``, a physical CIF file is generated
        first, the values are updated from the physical CIF file.
    """
    # pylint: disable=abstract-method, too-many-public-methods
    _set_incompatibilities = [('ase', 'file'), ('ase', 'values'), ('file', 'values')]
    _scan_types = ['standard', 'flex']
    _parse_policies = ['eager', 'lazy']

    @property
    def _set_defaults(self):
        """
        Add defaults for some attributes.

        """
        parent_dict = super(CifData, self)._set_defaults
        parent_dict.update({
            'scan_type': self._scan_types[0],
            'parse_policy': 'eager',
        })

        return parent_dict

    @staticmethod
    def read_cif(fileobj, index=-1, **kwargs):
        """
        A wrapper method that simulates the behavior of the old
        function ase.io.cif.read_cif by using the new generic ase.io.read
        function.
        """
        from ase.io import read

        # the read function returns a list as a cif file might contain multiple
        # structures
        struct_list = read(fileobj, index=':', format='cif', **kwargs)

        if index is None:
            # If index is explicitely set to None, the list is returned as such.
            return struct_list
        # otherwise return the desired structure specified by index.
        # If no index is specified, the last structure is assumed by default
        return struct_list[index]

    @classmethod
    def from_md5(cls, md5):
        """
        Return a list of all CIF files that match a given MD5 hash.

        .. note:: the hash has to be stored in a ``_md5`` attribute,
            otherwise the CIF file will not be found.
        """
        from aiida.orm.querybuilder import QueryBuilder
        qb = QueryBuilder()
        qb.append(cls, filters={'attributes.md5': {'==': md5}})
        return [_ for [_] in qb.all()]

    @classmethod
    def get_or_create(cls, filename, use_first=False, store_cif=True):
        """
        Pass the same parameter of the init; if a file with the same md5
        is found, that CifData is returned.

        :param filename: an absolute filename on disk
        :param use_first: if False (default), raise an exception if more than \
                one CIF file is found.\
                If it is True, instead, use the first available CIF file.
        :param bool store_cif: If false, the CifData objects are not stored in
                the database. default=True.
        :return (cif, created): where cif is the CifData object, and create is either\
            True if the object was created, or False if the object was retrieved\
            from the DB.
        """
        import aiida.common.utils
        import os

        if not os.path.abspath(filename):
            raise ValueError("filename must be an absolute path")
        md5 = aiida.common.files.md5_file(filename)

        cifs = cls.from_md5(md5)
        if not cifs:
            if store_cif:
                instance = cls(file=filename).store()
                return (instance, True)
            instance = cls(file=filename)
            return (instance, True)

        if len(cifs) > 1:
            if use_first:
                return (cifs[0], False)

            raise ValueError("More than one copy of a CIF file "
                             "with the same MD5 has been found in "
                             "the DB. pks={}".format(",".join([str(i.pk) for i in cifs])))

        return cifs[0], False

    # pylint: disable=attribute-defined-outside-init
    @property
    def ase(self):
        """
        ASE object, representing the CIF.

        .. note:: requires ASE module.
        """
        if self._ase is None:
            self._ase = self.get_ase()
        return self._ase

    def get_ase(self, **kwargs):
        """
        Returns ASE object, representing the CIF. This function differs
        from the property ``ase`` by the possibility to pass the keyworded
        arguments (kwargs) to ase.io.cif.read_cif().

        .. note:: requires ASE module.
        """
        if not kwargs and self._ase:
            return self.ase
        return CifData.read_cif(self._get_folder_pathsubfolder.open(self.filename), **kwargs)

    def set_ase(self, aseatoms):
        """
        Set the contents of the CifData starting from an ASE atoms object

        :param aseatoms: the ASE atoms object
        """
        import tempfile
        cif = cif_from_ase(aseatoms)
        with tempfile.NamedTemporaryFile(mode='w+') as tmpf:
            with Capturing():
                tmpf.write(pycifrw_from_cif(cif, loops=ase_loops).WriteOut())
            tmpf.flush()
            self.set_file(tmpf.name)

    @ase.setter
    def ase(self, aseatoms):
        self.set_ase(aseatoms)

    @property
    def values(self):
        """
        PyCifRW structure, representing the CIF datablocks.

        .. note:: requires PyCifRW module.
        """
        if self._values is None:
            import CifFile
            from CifFile import CifBlock  # pylint: disable=no-name-in-module

            c = CifFile.ReadCif(self.get_file_abs_path(), scantype=self.get_attr('scan_type'))  # pylint: disable=no-member
            for k, v in c.items():
                c.dictionary[k] = CifBlock(v)
            self._values = c
        return self._values

    def set_values(self, values):
        """
        Set internal representation to `values`.

        Warning: This also writes a new CIF file.

        :param values: PyCifRW CifFile object

        .. note:: requires PyCifRW module.
        """
        import tempfile
        with tempfile.NamedTemporaryFile(mode='w+') as tmpf:
            with Capturing():
                tmpf.write(values.WriteOut())
            tmpf.flush()
            self.set_file(tmpf.name)

        self._values = values

    @values.setter
    def values(self, values):
        self.set_values(values)

    def __init__(self, **kwargs):
        """
        Initialises an instance of CifData.
        """
        # Note: this will set attributes, if specified as kwargs
        super(CifData, self).__init__(**kwargs)
        self._values = None
        self._ase = None

        if not self.is_stored and 'file' in kwargs \
                and self.get_attr('parse_policy') == 'eager':
            self.parse()

    def parse(self, scan_type=None):
        """
        Parses CIF file and sets attributes.

        :param scan_type:  See set_scan_type
        """
        if scan_type is not None:
            self.set_scan_type(scan_type)

        # Note: this causes parsing, if not already parsed
        self._set_attr('formulae', self.get_formulae())
        self._set_attr('spacegroup_numbers', self.get_spacegroup_numbers())

    # pylint: disable=arguments-differ
    def store(self, *args, **kwargs):
        """
        Store the node.
        """
        if not self.is_stored:
            self._set_attr('md5', self.generate_md5())

        return super(CifData, self).store(*args, **kwargs)

    # pylint: disable=attribute-defined-outside-init
    def set_file(self, filename):
        """
        Set the file.

        If the source is set and the MD5 checksum of new file
        is different from the source, the source has to be deleted.
        """
        super(CifData, self).set_file(filename)
        md5sum = self.generate_md5()
        if isinstance(self.source, dict) and \
                self.source.get('source_md5', None) is not None and \
                self.source['source_md5'] != md5sum:
            self.source = {}
        self._set_attr('md5', md5sum)

        self._values = None
        self._ase = None
        self._set_attr('formulae', None)
        self._set_attr('spacegroup_numbers', None)

    def set_scan_type(self, scan_type):
        """
        Set the scan_type for PyCifRW.

        The 'flex' scan_type of PyCifRW is faster for large CIF files but
        does not yet support the CIF2 format as of 02/2018.
        See the CifFile.ReadCif function

        :param scan_type: Either 'standard' or 'flex' (see _scan_types)
        """
        if scan_type in self._scan_types:
            self._set_attr('scan_type', scan_type)
        else:
            raise ValueError("Got unknown scan_type {}".format(scan_type))

    def set_parse_policy(self, parse_policy):
        """
        Set the parse policy.

        :param parse_policy: Either 'eager' (parse CIF file on set_file)
            or 'lazy' (defer parsing until needed)
        """
        if parse_policy in self._parse_policies:
            self._set_attr('parse_policy', parse_policy)
        else:
            raise ValueError("Got unknown parse_policy {}".format(parse_policy))

    def get_formulae(self, mode='sum'):
        """
        Return chemical formulae specified in CIF file.

        Note: This does not compute the formula, it only reads it from the
        appropriate tag. Use refine_inline to compute formulae.
        """
        # note: If formulae are not None, they could be returned
        # directly (but the function is very cheap anyhow).
        formula_tag = "_chemical_formula_{}".format(mode)
        formulae = []
        for datablock in self.values.keys():
            formula = None
            if formula_tag in self.values[datablock].keys():
                formula = self.values[datablock][formula_tag]
            formulae.append(formula)

        return formulae

    def get_spacegroup_numbers(self):
        """
        Get the spacegroup international number.
        """
        # note: If spacegroup_numbers are not None, they could be returned
        # directly (but the function is very cheap anyhow).
        spg_tags = ["_space_group.it_number", "_space_group_it_number", "_symmetry_int_tables_number"]
        spacegroup_numbers = []
        for datablock in self.values.keys():
            spacegroup_number = None
            correct_tags = [tag for tag in spg_tags if tag in self.values[datablock].keys()]
            if correct_tags:
                try:
                    spacegroup_number = int(self.values[datablock][correct_tags[0]])
                except ValueError:
                    pass
            spacegroup_numbers.append(spacegroup_number)

        return spacegroup_numbers

    @property
    def has_partial_occupancies(self):
        """
        Return if the cif data contains partial occupancies

        A partial occupancy is defined as site with an occupancy that differs from unity, within a precision of 1E-6

        .. note: occupancies that cannot be parsed into a float are ignored

        :return: True if there are partial occupancies, False otherwise
        """
        import re

        tag = '_atom_site_occupancy'

        epsilon = 1e-6
        partial_occupancies = False

        for datablock in self.values.keys():
            if tag in self.values[datablock].keys():
                for position in self.values[datablock][tag]:
                    try:
                        # First remove any parentheses to support value like 1.134(56) and then cast to float
                        occupancy = float(re.sub(r'[\(\)]', '', position))
                    except ValueError:
                        pass
                    else:
                        if abs(occupancy - 1) > epsilon:
                            return True

        return partial_occupancies

    @property
    def has_attached_hydrogens(self):
        """
        Check if there are hydrogens without coordinates, specified as attached
        to the atoms of the structure.

        :returns: True if there are attached hydrogens, False otherwise.
        """
        tag = '_atom_site_attached_hydrogens'
        for datablock in self.values.keys():
            if tag in self.values[datablock].keys():
                for value in self.values[datablock][tag]:
                    if value not in ['.', '?', '0']:
                        return True

        return False

    @property
    def has_undefined_atomic_sites(self):
        """
        Return whether the cif data contains any undefined atomic sites.

        An undefined atomic site is defined as a site where at least one of the fractional coordinates specified in the
        `_atom_site_fract_*` tags, cannot be successfully interpreted as a float. If the cif data contains any site that
        matches this description, or it does not contain any atomic site tags at all, the cif data is said to have
        undefined atomic sites.

        :return: boolean, True if no atomic sites are defined or if any of the defined sites contain undefined positions
            and False otherwise
        """
        import re

        tag_x = '_atom_site_fract_x'
        tag_y = '_atom_site_fract_y'
        tag_z = '_atom_site_fract_z'

        # Some CifData files do not even contain a single `_atom_site_fract_*` tag
        has_tags = False

        for datablock in self.values.keys():
            for tag in [tag_x, tag_y, tag_z]:
                if tag in self.values[datablock].keys():
                    for position in self.values[datablock][tag]:

                        # The CifData contains at least one `_atom_site_fract_*` tag
                        has_tags = True

                        try:
                            # First remove any parentheses to support value like 1.134(56) and then cast to float
                            float(re.sub(r'[\(\)]', '', position))
                        except ValueError:
                            # Position cannot be converted to a float value, so we have undefined atomic sites
                            return True

        # At this point the file either has no tags at all, or it does and all coordinates were valid floats
        return not has_tags

    @property
    def has_atomic_sites(self):
        """
        Returns whether there are any atomic sites defined in the cif data. That
        is to say, it will check all the values for the `_atom_site_fract_*` tags
        and if they are all equal to `?` that means there are no relevant atomic
        sites defined and the function will return False. In all other cases the
        function will return True

        :returns: False when at least one atomic site fractional coordinate is not
            equal to `?` and True otherwise
        """
        tag_x = '_atom_site_fract_x'
        tag_y = '_atom_site_fract_y'
        tag_z = '_atom_site_fract_z'
        coords = []
        for datablock in self.values.keys():
            for tag in [tag_x, tag_y, tag_z]:
                if tag in self.values[datablock].keys():
                    coords.extend(self.values[datablock][tag])

        return not all([coord == '?' for coord in coords])

    @property
    def has_unknown_species(self):
        """
        Returns whether the cif contains atomic species that are not recognized by AiiDA.

        The known species are taken from the elements dictionary in `aiida.common.constants`, with the exception of
        the "unknown" placeholder element with symbol 'X', as this could not be used to construct a real structure.
        If any of the formula of the cif data contain species that are not in that elements dictionary, the function
        will return True and False in all other cases. If there is no formulae to be found, it will return None

        :returns: True when there are unknown species in any of the formulae, False if not, None if no formula found
        """
        from aiida.common.constants import elements

        # Get all the elements known by AiiDA, excluding the "unknown" element with symbol 'X'
        known_species = [element['symbol'] for element in elements.values() if element['symbol'] != 'X']

        for formula in self.get_formulae():

            if formula is None:
                return None

            species = parse_formula(formula).keys()
            if any([specie not in known_species for specie in species]):
                return True

        return False

    def generate_md5(self):
        """
        Computes and returns MD5 hash of the CIF file.
        """
        import aiida.common.utils
        from aiida.common.exceptions import ValidationError

        abspath = self.get_file_abs_path()
        if not abspath:
            raise ValidationError("No valid CIF was passed!")

        return aiida.common.files.md5_file(abspath)

    def _get_aiida_structure(self, converter='pymatgen', store=False, **kwargs):
        """
        Creates :py:class:`aiida.orm.data.structure.StructureData`.

        :param converter: specify the converter. Default 'pymatgen'.
        :param store: if True, intermediate calculation gets stored in the
            AiiDA database for record. Default False.
        :param primitive_cell: if True, primitive cell is returned,
            conventional cell if False. Default False.
        :param occupancy_tolerance: If total occupancy of a site is between 1 and occupancy_tolerance,
            the occupancies will be scaled down to 1. (pymatgen only)
        :param site_tolerance: This tolerance is used to determine if two sites are sitting in the same position,
            in which case they will be combined to a single disordered site. Defaults to 1e-4. (pymatgen only)
        :return: :py:class:`aiida.orm.data.structure.StructureData` node.
        """
        import warnings
        from aiida.common.warnings import AiidaDeprecationWarning as DeprecationWarning  # pylint: disable=redefined-builtin
        warnings.warn(  # pylint: disable=no-member
            'This method has been deprecated and will be renamed to get_structure() in AiiDA v1.0', DeprecationWarning)
        return self.get_structure(converter=converter, store=store, **kwargs)

    def get_structure(self, converter='pymatgen', store=False, **kwargs):
        """
        Creates :py:class:`aiida.orm.data.structure.StructureData`.

        .. versionadded:: 1.0
           Renamed from _get_aiida_structure

        :param converter: specify the converter. Default 'pymatgen'.
        :param store: if True, intermediate calculation gets stored in the
            AiiDA database for record. Default False.
        :param primitive_cell: if True, primitive cell is returned,
            conventional cell if False. Default False.
        :param occupancy_tolerance: If total occupancy of a site is between 1 and occupancy_tolerance,
            the occupancies will be scaled down to 1. (pymatgen only)
        :param site_tolerance: This tolerance is used to determine if two sites are sitting in the same position,
            in which case they will be combined to a single disordered site. Defaults to 1e-4. (pymatgen only)
        :return: :py:class:`aiida.orm.data.structure.StructureData` node.
        """
        from . import cif  # pylint: disable=import-self
        from aiida.orm.data.parameter import ParameterData

        parameters = ParameterData(dict=kwargs)

        try:
            convert_function = getattr(cif, '_get_aiida_structure_{}_inline'.format(converter))
        except AttributeError:
            raise ValueError("No such converter '{}' available".format(converter))

        result = convert_function(cif=self, parameters=parameters, store_provenance=store)

        return result['structure']

    # pylint: disable=unused-argument
    def _prepare_cif(self, main_file_name=""):
        """
        Return CIF string of CifData object.

        If parsed values are present, a CIF string is created
        and written to file.
        If no parsed values are present, the CIF string is read
        from file.
        """
        if self._values and not self.is_stored:
            # Note: this overwrites the CIF file!
            self.set_values(self._values)

        with self._get_folder_pathsubfolder.open(self.filename) as f:
            return f.read().encode('utf-8'), {}

    # pylint: disable=unused-argument
    def _prepare_tcod(self, main_file_name="", **kwargs):
        """
        Write the given CIF to a string of format TCOD CIF.
        """
        from aiida.tools.dbexporters.tcod import export_cif
        return export_cif(self, **kwargs), {}

    def _get_object_ase(self):
        """
        Converts CifData to ase.Atoms

        :return: an ase.Atoms object
        """
        return self.ase

    def _get_object_pycifrw(self):
        """
        Converts CifData to PyCIFRW.CifFile

        :return: a PyCIFRW.CifFile object
        """
        return self.values

    def _validate(self):
        """
        Validates MD5 hash of CIF file.
        """
        from aiida.common.exceptions import ValidationError

        super(CifData, self)._validate()

        try:
            attr_md5 = self.get_attr('md5')
        except AttributeError:
            raise ValidationError("attribute 'md5' not set.")
        md5 = self.generate_md5()
        if attr_md5 != md5:
            raise ValidationError("Attribute 'md5' says '{}' but '{}' was parsed instead.".format(attr_md5, md5))<|MERGE_RESOLUTION|>--- conflicted
+++ resolved
@@ -414,10 +414,7 @@
     return contents
 
 
-<<<<<<< HEAD
-=======
 # pylint: disable=abstract-method,too-many-public-methods
->>>>>>> cd2b0514
 # Note:  Method 'query' is abstract in class 'Node' but is not overridden
 class CifData(SinglefileData):
     """
