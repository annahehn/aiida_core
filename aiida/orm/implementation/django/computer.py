--- conflicted
+++ resolved
@@ -81,9 +81,12 @@
         ret_lines.append(" * UUID:           {}".format(self.uuid))
         ret_lines.append(" * Description:    {}".format(self.description))
         ret_lines.append(" * Hostname:       {}".format(self.hostname))
-        ret_lines.append(" * Enabled:        {}".format("True" if self.is_enabled() else "False"))
-        ret_lines.append(" * Transport type: {}".format(self.get_transport_type()))
-        ret_lines.append(" * Scheduler type: {}".format(self.get_scheduler_type()))
+        ret_lines.append(" * Enabled:        {}".format(
+            "True" if self.is_enabled() else "False"))
+        ret_lines.append(
+            " * Transport type: {}".format(self.get_transport_type()))
+        ret_lines.append(
+            " * Scheduler type: {}".format(self.get_scheduler_type()))
         ret_lines.append(" * Work directory: {}".format(self.get_workdir()))
         ret_lines.append(" * mpirun command: {}".format(" ".join(
             self.get_mpirun_command())))
@@ -121,7 +124,8 @@
     def copy(self):
         from aiida.backends.djsite.db.models import DbComputer
         if self.to_be_stored:
-            raise InvalidOperation("You can copy a computer only after having stored it")
+            raise InvalidOperation(
+                "You can copy a computer only after having stored it")
         newdbcomputer = DbComputer.objects.get(pk=self.dbcomputer.pk)
         newdbcomputer.pk = None
 
@@ -146,7 +150,8 @@
             transaction.savepoint_commit(sid)
         except IntegrityError:
             transaction.savepoint_rollback(sid)
-            raise ValueError("Integrity error, probably the hostname already exists in the DB")
+            raise ValueError(
+                "Integrity error, probably the hostname already exists in the DB")
 
         # self.logger.error("Trying to store an already saved computer")
         # raise ModificationNotAllowed("The computer was already stored")
@@ -194,12 +199,6 @@
         if not self.to_be_stored:
             self.dbcomputer.save()
 
-<<<<<<< HEAD
-            #        else:
-            #            raise ModificationNotAllowed("Cannot set a property after having stored the entry")
-
-=======
->>>>>>> b0f7063c
     def get_workdir(self):
         try:
             return self.dbcomputer.get_workdir()
