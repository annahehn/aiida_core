# -*- coding: utf-8 -*-
###########################################################################
# Copyright (c), The AiiDA team. All rights reserved.                     #
# This file is part of the AiiDA code.                                    #
#                                                                         #
# The code is hosted on GitHub at https://github.com/aiidateam/aiida_core #
# For further information on the license, see the LICENSE.txt file        #
# For further information please visit http://www.aiida.net               #
###########################################################################

import copy

from django.core.exceptions import ObjectDoesNotExist
from django.db import IntegrityError, transaction
from django.db.models import F

from aiida.backends.djsite.db.models import DbLink
from aiida.backends.djsite.utils import get_automatic_user
from aiida.common.exceptions import (InternalError, ModificationNotAllowed,
                                     NotExistent, UniquenessError)
from aiida.common.folders import RepositoryFolder
from aiida.common.links import LinkType
from aiida.common.utils import get_new_uuid
from aiida.orm.implementation.general.node import AbstractNode, _NO_DEFAULT
from aiida.orm.mixins import Sealable
# from aiida.orm.implementation.django.utils import get_db_columns
from aiida.orm.implementation.general.utils import get_db_columns


class Node(AbstractNode):
    @classmethod
    def get_subclass_from_uuid(cls, uuid):
        from aiida.backends.djsite.db.models import DbNode
        try:
            node = DbNode.objects.get(uuid=uuid).get_aiida_class()
        except ObjectDoesNotExist:
            raise NotExistent("No entry with UUID={} found".format(uuid))
        if not isinstance(node, cls):
            raise NotExistent("UUID={} is not an instance of {}".format(
                uuid, cls.__name__))
        return node

    @staticmethod
    def get_db_columns():
        # from aiida.backends.djsite.db.models import DbNode
        from aiida.backends.djsite.querybuilder_django.dummy_model import DbNode
        return get_db_columns(DbNode)

    @classmethod
    def get_subclass_from_pk(cls, pk):
        from aiida.backends.djsite.db.models import DbNode
        try:
            node = DbNode.objects.get(pk=pk).get_aiida_class()
        except ObjectDoesNotExist:
            raise NotExistent("No entry with pk= {} found".format(pk))
        if not isinstance(node, cls):
            raise NotExistent("pk= {} is not an instance of {}".format(
                pk, cls.__name__))
        return node

    def __init__(self, **kwargs):
        from aiida.backends.djsite.db.models import DbNode
        super(Node, self).__init__()

        self._temp_folder = None

        dbnode = kwargs.pop('dbnode', None)

        # Set the internal parameters
        # Can be redefined in the subclasses
        self._init_internal_params()

        if dbnode is not None:
            if not isinstance(dbnode, DbNode):
                raise TypeError("dbnode is not a DbNode instance")
            if dbnode.pk is None:
                raise ValueError("If cannot load an aiida.orm.Node instance "
                                 "from an unsaved Django DbNode object.")
            if kwargs:
                raise ValueError("If you pass a dbnode, you cannot pass any "
                                 "further parameter")

            # If I am loading, I cannot modify it
            self._to_be_stored = False

            self._dbnode = dbnode

            # If this is changed, fix also the importer
            self._repo_folder = RepositoryFolder(section=self._section_name,
                                                 uuid=self._dbnode.uuid)

        # NO VALIDATION ON __init__ BY DEFAULT, IT IS TOO SLOW SINCE IT OFTEN
        # REQUIRES MULTIPLE DB HITS
        # try:
        #                # Note: the validation often requires to load at least one
        #                # attribute, and therefore it will take a lot of time
        #                # because it has to cache every attribute.
        #                self._validate()
        #            except ValidationError as e:
        #                raise DbContentError("The data in the DB with UUID={} is not "
        #                                     "valid for class {}: {}".format(
        #                    uuid, self.__class__.__name__, e.message))
        else:
            # TODO: allow to get the user from the parameters
            user = get_automatic_user()
            self._dbnode = DbNode(user=user,
                                  uuid=get_new_uuid(),
                                  type=self._plugin_type_string)

            self._to_be_stored = True

            # As creating the temp folder may require some time on slow
            # filesystems, we defer its creation
            self._temp_folder = None
            # Used only before the first save
            self._attrs_cache = {}
            # If this is changed, fix also the importer
            self._repo_folder = RepositoryFolder(section=self._section_name,
                                                 uuid=self.uuid)

            # Automatically set all *other* attributes, if possible, otherwise
            # stop
            self._set_with_defaults(**kwargs)

    @classmethod
    def query(cls, *args, **kwargs):
        from aiida.backends.djsite.db.models import DbNode
        if cls._plugin_type_string:
            if not cls._plugin_type_string.endswith('.'):
                raise InternalError("The plugin type string does not "
                                    "finish with a dot??")

            # If it is 'calculation.Calculation.', we want to filter
            # for things that start with 'calculation.' and so on
            plug_type = cls._plugin_type_string

            # Remove the implementation.django or sqla part.
            if plug_type.startswith('implementation.'):
                plug_type = '.'.join(plug_type.split('.')[2:])
            pre, sep, _ = plug_type[:-1].rpartition('.')
            superclass_string = "".join([pre, sep])
            return DbNode.aiidaobjects.filter(
                *args, type__startswith=superclass_string, **kwargs)
        else:
            # Base Node class, with empty string
            return DbNode.aiidaobjects.filter(*args, **kwargs)

    def _update_db_label_field(self, field_value):
        self.dbnode.label = field_value
        if not self._to_be_stored:
            with transaction.atomic():
                self._dbnode.save()
                self._increment_version_number_db()

    def _update_db_description_field(self, field_value):
        self.dbnode.description = field_value
        if not self._to_be_stored:
            with transaction.atomic():
                self._dbnode.save()
                self._increment_version_number_db()

    def _replace_dblink_from(self, src, label, link_type):
        try:
            self._add_dblink_from(src, label, link_type)
        except UniquenessError:
            # I have to replace the link; I do it within a transaction
            with transaction.atomic():
                self._remove_dblink_from(label)
                self._add_dblink_from(src, label, link_type)

    def _remove_dblink_from(self, label):
        DbLink.objects.filter(output=self.dbnode, label=label).delete()

    def _add_dblink_from(self, src, label=None, link_type=LinkType.UNSPECIFIED):
        from aiida.orm.querybuilder import QueryBuilder
        if not isinstance(src, Node):
            raise ValueError("src must be a Node instance")
        if self.uuid == src.uuid:
            raise ValueError("Cannot link to itself")

        if self._to_be_stored:
            raise ModificationNotAllowed(
                "Cannot call the internal _add_dblink_from if the "
                "destination node is not stored")
        if src._to_be_stored:
            raise ModificationNotAllowed(
                "Cannot call the internal _add_dblink_from if the "
                "source node is not stored")

        if link_type is LinkType.CREATE or link_type is LinkType.INPUT:
            # Check for cycles. This works if the transitive closure is enabled; if it
            # isn't, this test will never fail, but then having a circular link is not
            # meaningful but does not pose a huge threat
            #
            # I am linking src->self; a loop would be created if a DbPath exists already
            # in the TC table from self to src
            if QueryBuilder().append(
                    Node, filters={'id':self.pk}, tag='parent').append(
                    Node, filters={'id':src.pk}, tag='child', descendant_of='parent').count() > 0:
                raise ValueError(
                    "The link you are attempting to create would generate a loop")

        if label is None:
            autolabel_idx = 1

            existing_from_autolabels = list(DbLink.objects.filter(
                output=self.dbnode,
                label__startswith="link_").values_list('label', flat=True))
            while "link_{}".format(autolabel_idx) in existing_from_autolabels:
                autolabel_idx += 1

            safety_counter = 0
            while True:
                safety_counter += 1
                if safety_counter > 100:
                    # Well, if you have more than 100 concurrent addings
                    # to the same node, you are clearly doing something wrong...
                    raise InternalError("Hey! We found more than 100 concurrent"
                                        " adds of links "
                                        "to the same nodes! Are you really doing that??")
                try:
                    self._do_create_link(src, "link_{}".format(autolabel_idx), link_type)
                    break
                except UniquenessError:
                    # Retry loop until you find a new loop
                    autolabel_idx += 1
        else:
            self._do_create_link(src, label, link_type)

    def _do_create_link(self, src, label, link_type):
        sid = None
        try:
            # transactions are needed here for Postgresql:
            # https://docs.djangoproject.com/en/1.5/topics/db/transactions/#handling-exceptions-within-postgresql-transactions
            sid = transaction.savepoint()
            DbLink.objects.create(input=src.dbnode, output=self.dbnode,
                                  label=label, type=link_type.value)
            transaction.savepoint_commit(sid)
        except IntegrityError as e:
            transaction.savepoint_rollback(sid)
            raise UniquenessError("There is already a link with the same "
                                  "name (raw message was {})"
                                  "".format(e.message))

    def _get_db_input_links(self, link_type):
        from aiida.backends.djsite.db.models import DbLink

        link_filter = {'output': self.dbnode}
        if link_type is not None:
            link_filter['type'] = link_type.value
        return [(i.label, i.input.get_aiida_class()) for i in
                DbLink.objects.filter(**link_filter).distinct()]


    def _get_db_output_links(self, link_type):
        from aiida.backends.djsite.db.models import DbLink

        link_filter = {'input': self.dbnode}
        if link_type is not None:
            link_filter['type'] = link_type.value
        return ((i.label, i.output.get_aiida_class()) for i in
                DbLink.objects.filter(**link_filter).distinct())

    def _set_db_computer(self, computer):
        from aiida.backends.djsite.db.models import DbComputer
        self.dbnode.dbcomputer = DbComputer.get_dbcomputer(computer)

    def _set_db_attr(self, key, value):
        """
        Set the value directly in the DB, without checking if it is stored, or
        using the cache.

        DO NOT USE DIRECTLY.

        :param str key: key name
        :param value: its value
        """
        from aiida.backends.djsite.db.models import DbAttribute

        DbAttribute.set_value_for_node(self.dbnode, key, value)
        self._increment_version_number_db()

    def _del_db_attr(self, key):
        from aiida.backends.djsite.db.models import DbAttribute
        if not DbAttribute.has_key(self.dbnode, key):
            raise AttributeError("DbAttribute {} does not exist".format(
                key))
        DbAttribute.del_value_for_node(self.dbnode, key)
        self._increment_version_number_db()

    def _get_db_attr(self, key):
        from aiida.backends.djsite.db.models import DbAttribute
        return DbAttribute.get_value_for_node(
            dbnode=self.dbnode, key=key)

    def _set_db_extra(self, key, value, exclusive=False):
        from aiida.backends.djsite.db.models import DbExtra

        DbExtra.set_value_for_node(self.dbnode, key, value,
                                   stop_if_existing=exclusive)
        self._increment_version_number_db()

    def _reset_db_extras(self, new_extras):
        raise NotImplementedError("Reset of extras has not been implemented"
                                  "for Django backend.")

    def _get_db_extra(self, key, *args):
        from aiida.backends.djsite.db.models import DbExtra
        return DbExtra.get_value_for_node(dbnode=self.dbnode,
                                          key=key)

    def _del_db_extra(self, key):
        from aiida.backends.djsite.db.models import DbExtra
        if not DbExtra.has_key(self.dbnode, key):
            raise AttributeError("DbExtra {} does not exist".format(
                key))
        return DbExtra.del_value_for_node(self.dbnode, key)
        self._increment_version_number_db()

    def _db_iterextras(self):
        from aiida.backends.djsite.db.models import DbExtra
        extraslist = DbExtra.list_all_node_elements(self.dbnode)
        for e in extraslist:
            yield (e.key, e.getvalue())

    def _db_iterattrs(self):
        from aiida.backends.djsite.db.models import DbAttribute

        all_attrs = DbAttribute.get_all_values_for_node(self.dbnode)
        for attr in all_attrs:
            yield (attr, all_attrs[attr])

    def _db_attrs(self):
        # Note: I "duplicate" the code from iterattrs and reimplement it
        # here, rather than
        # calling iterattrs from here, because iterattrs is slow on each call
        # since it has to call .getvalue(). To improve!
        from aiida.backends.djsite.db.models import DbAttribute
        attrlist = DbAttribute.list_all_node_elements(self.dbnode)
        for attr in attrlist:
            yield attr.key

    def add_comment(self, content, user=None):
        from aiida.backends.djsite.db.models import DbComment
        if self._to_be_stored:
            raise ModificationNotAllowed("Comments can be added only after "
                                         "storing the node")

        DbComment.objects.create(dbnode=self._dbnode,
                                 user=user,
                                 content=content)

    def get_comment_obj(self, id=None, user=None):
        from aiida.backends.djsite.db.models import DbComment
        import operator
        from django.db.models import Q
        query_list = []

        # If an id is specified then we add it to the query
        if id is not None:
            query_list.append(Q(pk=id))

        # If a user is specified then we add it to the query
        if user is not None:
            query_list.append(Q(user=user))

        dbcomments = DbComment.objects.filter(
            reduce(operator.and_, query_list))
        comments = []
        from aiida.orm.implementation.django.comment import Comment
        for dbcomment in dbcomments:
            comments.append(Comment(dbcomment=dbcomment))
        return comments

    def get_comments(self, pk=None):
        from aiida.backends.djsite.db.models import DbComment
        if pk is not None:
            try:
                correct = all([isinstance(_, int) for _ in pk])
                if not correct:
                    raise ValueError('pk must be an integer or a list of integers')
            except TypeError:
                if not isinstance(pk, int):
                    raise ValueError('pk must be an integer or a list of integers')
            return list(DbComment.objects.filter(
                dbnode=self._dbnode, pk=pk).order_by('pk').values(
                'pk', 'user__email', 'ctime', 'mtime', 'content'))

        return list(DbComment.objects.filter(dbnode=self._dbnode).order_by(
            'pk').values('pk', 'user__email', 'ctime', 'mtime', 'content'))

    def _get_dbcomments(self, pk=None):
        from aiida.backends.djsite.db.models import DbComment
        if pk is not None:
            try:
                correct = all([isinstance(_, int) for _ in pk])
                if not correct:
                    raise ValueError('pk must be an integer or a list of integers')
                return list(DbComment.objects.filter(dbnode=self._dbnode, pk__in=pk).order_by('pk'))
            except TypeError:
                if not isinstance(pk, int):
                    raise ValueError('pk must be an integer or a list of integers')
                return list(DbComment.objects.filter(dbnode=self._dbnode, pk=pk).order_by('pk'))

        return list(DbComment.objects.filter(dbnode=self._dbnode).order_by('pk'))

    def _update_comment(self, new_field, comment_pk, user):
        from aiida.backends.djsite.db.models import DbComment
        comment = list(DbComment.objects.filter(dbnode=self._dbnode,
                                                pk=comment_pk, user=user))[0]

        if not isinstance(new_field, basestring):
            raise ValueError("Non string comments are not accepted")

        if not comment:
            raise NotExistent("Found no comment for user {} and pk {}".format(
                user, comment_pk))

        comment.content = new_field
        comment.save()

    def _remove_comment(self, comment_pk, user):
        from aiida.backends.djsite.db.models import DbComment
        comment = DbComment.objects.filter(dbnode=self._dbnode, pk=comment_pk)[0]
        comment.delete()

    def _increment_version_number_db(self):
        from aiida.backends.djsite.db.models import DbNode
        # I increment the node number using a filter
        self._dbnode.nodeversion = F('nodeversion') + 1
        self._dbnode.save()

        # This reload internally the node of self._dbnode
        # Note: I have to reload the object (to have the right values in memory,
        # otherwise I only get the Django Field F object as a result!
        self._dbnode = DbNode.objects.get(pk=self._dbnode.pk)

    def copy(self):
        newobject = self.__class__()
        newobject.dbnode.type = self.dbnode.type  # Inherit type
        newobject.dbnode.label = self.dbnode.label  # Inherit label
        # TODO: add to the description the fact that this was a copy?
        newobject.dbnode.description = self.dbnode.description  # Inherit description
        newobject.dbnode.dbcomputer = self.dbnode.dbcomputer  # Inherit computer

        for k, v in self.iterattrs():
            if k != Sealable.SEALED_KEY:
                newobject._set_attr(k, v)

        for path in self.get_folder_list():
            newobject.add_path(self.get_abs_path(path), path)

        return newobject

    @property
    def uuid(self):
        return unicode(self.dbnode.uuid)

    @property
    def id(self):
        return self.dbnode.id

    @property
    def dbnode(self):
        # I also update the internal _dbnode variable, if it was saved
        # from aiida.backends.djsite.db.models import DbNode
        #        if not self._to_be_stored:
        #            self._dbnode = DbNode.objects.get(pk=self._dbnode.pk)
        return self._dbnode

<<<<<<< HEAD
    def store_all(self, with_transaction=True, use_cache=False):
=======
    def _db_store_all(self, with_transaction=True):
>>>>>>> 17484b59
        """
        Store the node, together with all input links, if cached, and also the
        linked nodes, if they were not stored yet.

        :parameter with_transaction: if False, no transaction is used. This
          is meant to be used ONLY if the outer calling function has already
          a transaction open!
        """
        from django.db import transaction
        from aiida.common.utils import EmptyContextManager

        if with_transaction:
            context_man = transaction.atomic()
        else:
            context_man = EmptyContextManager()

        with context_man:
            # Always without transaction: either it is the context_man here,
            # or it is managed outside
            self._store_input_nodes()
            self.store(with_transaction=False, use_cache=use_cache)
            self._store_cached_input_links(with_transaction=False)

        return self


    def _store_cached_input_links(self, with_transaction=True):
        """
        Store all input links that are in the local cache, transferring them
        to the DB.

        :note: This can be called only if all parents are already stored.

        :note: Links are stored only after the input nodes are stored. Moreover,
            link storage is done in a transaction, and if one of the links
            cannot be stored, an exception is raised and *all* links will remain
            in the cache.

        :note: This function can be called only after the node is stored.
           After that, it can be called multiple times, and nothing will be
           executed if no links are still in the cache.

        :parameter with_transaction: if False, no transaction is used. This
          is meant to be used ONLY if the outer calling function has already
          a transaction open!
        """
        from django.db import transaction
        from aiida.common.utils import EmptyContextManager

        if with_transaction:
            context_man = transaction.atomic()
        else:
            context_man = EmptyContextManager()

        if self._to_be_stored:
            raise ModificationNotAllowed(
                "Node with pk= {} is not stored yet".format(self.pk))

        with context_man:
            # This raises if there is an unstored node.
            self._check_are_parents_stored()
            # I have to store only those links where the source is already
            # stored
            links_to_store = list(self._inputlinks_cache.keys())

            for label in links_to_store:
                src, link_type = self._inputlinks_cache[label]
                self._add_dblink_from(src, label, link_type)
            # If everything went smoothly, clear the entries from the cache.
            # I do it here because I delete them all at once if no error
            # occurred; otherwise, links will not be stored and I
            # should not delete them from the cache (but then an exception
            # would have been raised, and the following lines are not executed)
            self._inputlinks_cache.clear()

<<<<<<< HEAD
    def store(self, with_transaction=True, use_cache=False):
=======
    def _db_store(self, with_transaction=True):
>>>>>>> 17484b59
        """
        Store a new node in the DB, also saving its repository directory
        and attributes.

        After being called attributes cannot be
        changed anymore! Instead, extras can be changed only AFTER calling
        this store() function.

        :note: After successful storage, those links that are in the cache, and
            for which also the parent node is already stored, will be
            automatically stored. The others will remain unstored.

        :parameter with_transaction: if False, no transaction is used. This
          is meant to be used ONLY if the outer calling function has already
          a transaction open!

        :param bool use_cache: Whether I attempt to find an equal node in the DB.
        """
        # TODO: This needs to be generalized, allowing for flexible methods
        # for storing data and its attributes.
        from django.db import transaction
        from aiida.common.utils import EmptyContextManager
        from aiida.common.exceptions import ValidationError
        from aiida.backends.djsite.db.models import DbAttribute
        import aiida.orm.autogroup

        if with_transaction:
            context_man = transaction.atomic()
        else:
            context_man = EmptyContextManager()

<<<<<<< HEAD

        if self._to_be_stored:

            # As a first thing, I check if the data is valid
            self._validate()

            # Verify that parents are already stored. Raises if this is not
            # the case.
            self._check_are_parents_stored()

            # I save the corresponding django entry
            # I set the folder
            # NOTE: I first store the files, then only if this is successful,
            # I store the DB entry. In this way,
            # I assume that if a node exists in the DB, its folder is in place.
            # On the other hand, periodically the user might need to run some
            # bookkeeping utility to check for lone folders.


            # For node hashing, if use_cache is true:
            if use_cache:
                same_node = self.get_same_node()
                if same_node is not None:
                    self._dbnode = same_node.dbnode
                    self._to_be_stored = False
                    self._repo_folder = same_node._repo_folder
                    return self

            self._repository_folder.replace_with_folder(
                self._get_temp_folder().abspath, move=True, overwrite=True)

            # I do the transaction only during storage on DB to avoid timeout
            # problems, especially with SQLite
            try:
                with context_man:
                    # Save the row
                    self._dbnode.save()
                    # Save its attributes 'manually' without incrementing
                    # the version for each add.
                    DbAttribute.reset_values_for_node(self.dbnode,
                                                      attributes=self._attrs_cache,
                                                      with_transaction=False)
                    # This should not be used anymore: I delete it to
                    # possibly free memory
                    del self._attrs_cache

                    self._temp_folder = None
                    self._to_be_stored = False

                    # Here, I store those links that were in the cache and
                    # that are between stored nodes.
                    self._store_cached_input_links()

            # This is one of the few cases where it is ok to do a 'global'
            # except, also because I am re-raising the exception
            except:
                # I put back the files in the sandbox folder since the
                # transaction did not succeed
                self._get_temp_folder().replace_with_folder(
                    self._repository_folder.abspath, move=True, overwrite=True)
                raise

            # Set up autogrouping used be verdi run
            autogroup = aiida.orm.autogroup.current_autogroup
            grouptype = aiida.orm.autogroup.VERDIAUTOGROUP_TYPE
            if autogroup is not None:
                if not isinstance(autogroup, aiida.orm.autogroup.Autogroup):
                    raise ValidationError("current_autogroup is not an AiiDA Autogroup")
                if autogroup.is_to_be_grouped(self):
                    group_name = autogroup.get_group_name()
                    if group_name is not None:
                        from aiida.orm import Group

                        g = Group.get_or_create(name=group_name, type_string=grouptype)[0]
                        g.add_nodes(self)

        from aiida.backends.djsite.db.models import DbExtra
        # I store the hash without cleaning and without incrementing the nodeversion number
        DbExtra.set_value_for_node(self.dbnode, 'hash', self.get_hash())
        # This is useful because in this way I can do
        # n = Node().store()
=======
        # I save the corresponding django entry
        # I set the folder
        # NOTE: I first store the files, then only if this is successful,
        # I store the DB entry. In this way,
        # I assume that if a node exists in the DB, its folder is in place.
        # On the other hand, periodically the user might need to run some
        # bookkeeping utility to check for lone folders.
        self._repository_folder.replace_with_folder(
            self._get_temp_folder().abspath, move=True, overwrite=True)

        # I do the transaction only during storage on DB to avoid timeout
        # problems, especially with SQLite
        try:
            with context_man:
                # Save the row
                self._dbnode.save()
                # Save its attributes 'manually' without incrementing
                # the version for each add.
                DbAttribute.reset_values_for_node(self.dbnode,
                                                  attributes=self._attrs_cache,
                                                  with_transaction=False)
                # This should not be used anymore: I delete it to
                # possibly free memory
                del self._attrs_cache

                self._temp_folder = None
                self._to_be_stored = False

                # Here, I store those links that were in the cache and
                # that are between stored nodes.
                self._store_cached_input_links()

        # This is one of the few cases where it is ok to do a 'global'
        # except, also because I am re-raising the exception
        except:
            # I put back the files in the sandbox folder since the
            # transaction did not succeed
            self._get_temp_folder().replace_with_folder(
                self._repository_folder.abspath, move=True, overwrite=True)
            raise

>>>>>>> 17484b59
        return self
<|MERGE_RESOLUTION|>--- conflicted
+++ resolved
@@ -468,11 +468,7 @@
         #            self._dbnode = DbNode.objects.get(pk=self._dbnode.pk)
         return self._dbnode
 
-<<<<<<< HEAD
-    def store_all(self, with_transaction=True, use_cache=False):
-=======
-    def _db_store_all(self, with_transaction=True):
->>>>>>> 17484b59
+    def _db_store_all(self, with_transaction=True, use_cache=False):
         """
         Store the node, together with all input links, if cached, and also the
         linked nodes, if they were not stored yet.
@@ -548,11 +544,7 @@
             # would have been raised, and the following lines are not executed)
             self._inputlinks_cache.clear()
 
-<<<<<<< HEAD
-    def store(self, with_transaction=True, use_cache=False):
-=======
-    def _db_store(self, with_transaction=True):
->>>>>>> 17484b59
+    def _db_store(self, with_transaction=True, use_cache=False):
         """
         Store a new node in the DB, also saving its repository directory
         and attributes.
@@ -579,94 +571,19 @@
         from aiida.backends.djsite.db.models import DbAttribute
         import aiida.orm.autogroup
 
+        if use_cache:
+            same_node = self.get_same_node()
+            if same_node is not None:
+                self._dbnode = same_node.dbnode
+                self._to_be_stored = False
+                self._repo_folder = same_node._repo_folder
+                return self
+
         if with_transaction:
             context_man = transaction.atomic()
         else:
             context_man = EmptyContextManager()
 
-<<<<<<< HEAD
-
-        if self._to_be_stored:
-
-            # As a first thing, I check if the data is valid
-            self._validate()
-
-            # Verify that parents are already stored. Raises if this is not
-            # the case.
-            self._check_are_parents_stored()
-
-            # I save the corresponding django entry
-            # I set the folder
-            # NOTE: I first store the files, then only if this is successful,
-            # I store the DB entry. In this way,
-            # I assume that if a node exists in the DB, its folder is in place.
-            # On the other hand, periodically the user might need to run some
-            # bookkeeping utility to check for lone folders.
-
-
-            # For node hashing, if use_cache is true:
-            if use_cache:
-                same_node = self.get_same_node()
-                if same_node is not None:
-                    self._dbnode = same_node.dbnode
-                    self._to_be_stored = False
-                    self._repo_folder = same_node._repo_folder
-                    return self
-
-            self._repository_folder.replace_with_folder(
-                self._get_temp_folder().abspath, move=True, overwrite=True)
-
-            # I do the transaction only during storage on DB to avoid timeout
-            # problems, especially with SQLite
-            try:
-                with context_man:
-                    # Save the row
-                    self._dbnode.save()
-                    # Save its attributes 'manually' without incrementing
-                    # the version for each add.
-                    DbAttribute.reset_values_for_node(self.dbnode,
-                                                      attributes=self._attrs_cache,
-                                                      with_transaction=False)
-                    # This should not be used anymore: I delete it to
-                    # possibly free memory
-                    del self._attrs_cache
-
-                    self._temp_folder = None
-                    self._to_be_stored = False
-
-                    # Here, I store those links that were in the cache and
-                    # that are between stored nodes.
-                    self._store_cached_input_links()
-
-            # This is one of the few cases where it is ok to do a 'global'
-            # except, also because I am re-raising the exception
-            except:
-                # I put back the files in the sandbox folder since the
-                # transaction did not succeed
-                self._get_temp_folder().replace_with_folder(
-                    self._repository_folder.abspath, move=True, overwrite=True)
-                raise
-
-            # Set up autogrouping used be verdi run
-            autogroup = aiida.orm.autogroup.current_autogroup
-            grouptype = aiida.orm.autogroup.VERDIAUTOGROUP_TYPE
-            if autogroup is not None:
-                if not isinstance(autogroup, aiida.orm.autogroup.Autogroup):
-                    raise ValidationError("current_autogroup is not an AiiDA Autogroup")
-                if autogroup.is_to_be_grouped(self):
-                    group_name = autogroup.get_group_name()
-                    if group_name is not None:
-                        from aiida.orm import Group
-
-                        g = Group.get_or_create(name=group_name, type_string=grouptype)[0]
-                        g.add_nodes(self)
-
-        from aiida.backends.djsite.db.models import DbExtra
-        # I store the hash without cleaning and without incrementing the nodeversion number
-        DbExtra.set_value_for_node(self.dbnode, 'hash', self.get_hash())
-        # This is useful because in this way I can do
-        # n = Node().store()
-=======
         # I save the corresponding django entry
         # I set the folder
         # NOTE: I first store the files, then only if this is successful,
@@ -708,5 +625,8 @@
                 self._repository_folder.abspath, move=True, overwrite=True)
             raise
 
->>>>>>> 17484b59
-        return self
+        from aiida.backends.djsite.db.models import DbExtra
+        # I store the hash without cleaning and without incrementing the nodeversion number
+        DbExtra.set_value_for_node(self.dbnode, 'hash', self.get_hash())
+
+        return self