# -*- coding: utf-8 -*-
###########################################################################
# Copyright (c), The AiiDA team. All rights reserved.                     #
# This file is part of the AiiDA code.                                    #
#                                                                         #
# The code is hosted on GitHub at https://github.com/aiidateam/aiida_core #
# For further information on the license, see the LICENSE.txt file        #
# For further information please visit http://www.aiida.net               #
###########################################################################
"""
Implementation of RESTful API for materialscloud.org based on flask +
flask_restful module
For the time being the API returns the parsed valid endpoints upon GET request
Author: Snehal P. Waychal and Fernando Gargiulo @ Theos, EPFL
"""

from flask import Flask, jsonify
from flask_restful import Api
from werkzeug.exceptions import HTTPException

class App(Flask):
    """
    Basic Flask App customized for this REST Api purposes
    """

    def __init__(self, *args, **kwargs):

        # Decide whether or not to catch the internal server exceptions (
        # default is True)
        catch_internal_server = True
        try:
            catch_internal_server = kwargs.pop('catch_internal_server')
        except KeyError:
            pass

        # Basic initialization
        super(App, self).__init__(*args, **kwargs)

        # Error handler
        from aiida.restapi.common.exceptions import RestInputValidationError, \
            RestValidationError


        if catch_internal_server:

            @self.errorhandler(Exception)
            def error_handler(error):

                if isinstance(error, RestValidationError):
                    response = jsonify({'message': error.message})
                    response.status_code = 400

                elif isinstance(error, RestInputValidationError):
                    response = jsonify({'message': error.message})
                    response.status_code = 400

                # Generic server-side error (not to make the api crash if an
                # unhandled exception is raised. Caution is never enough!!)
                else:
                    response = jsonify(
                        {
                            'message': 'Internal server error. The original '
                                       'message was: \"{}\"'.format(
                                error.message)
                        }
                    )
                    response.status_code = 500

                return response

        else:
            pass


class AiidaApi(Api):
    """
    AiiDA customized version of the flask_restful Api class
    """

    def __init__(self, app=None, **kwargs):
        """
        The need to have a special constructor is to include directly the
        addition of resources with the parameters required to initialize the
        resource classes.

        Args:
            **kwargs: parameters to be passed to the resources for
            configuration and PREFIX
        """

<<<<<<< HEAD
=======
        from aiida.restapi.resources import Calculation, Computer, User, Code, Data, \
            Group, Node, StructureData, KpointsData, BandsData
>>>>>>> 26c3459d

        from aiida.restapi.resources import Calculation, Computer, User, Code, Data, \
            Group, Node, StructureData, KpointsData, BandsData, ServerInfo

        self.app = app

        super(AiidaApi, self).__init__(app=app, prefix=kwargs['PREFIX'], catch_all_404s=True)


        self.add_resource(ServerInfo,
                          "/server/",
                          "/server/endpoints/",
                          endpoint='server',
                          strict_slashes=False,
                          resource_class_kwargs=kwargs)

        ## Add resources and endpoints to the api
        self.add_resource(Computer,
                          # supported urls
                          '/computers/',
                          '/computers/page/',
                          '/computers/page/<int:page>/',
                          '/computers/<id>/',
                          '/computers/schema/',
                          endpoint='computers',
                          strict_slashes=False,
                          resource_class_kwargs=kwargs)

        self.add_resource(Node,
                          '/nodes/',
                          '/nodes/schema/',
                          '/nodes/statistics/',
                          '/nodes/page/',
                          '/nodes/page/<int:page>/',
                          '/nodes/<id>/',
                          '/nodes/<id>/io/inputs/',
                          '/nodes/<id>/io/inputs/page/',
                          '/nodes/<id>/io/inputs/page/<int:page>/',
                          '/nodes/<id>/io/outputs/',
                          '/nodes/<id>/io/outputs/page/',
                          '/nodes/<id>/io/outputs/page/<int:page>/',
                          '/nodes/<id>/io/tree/',
                          '/nodes/<id>/content/attributes/',
                          '/nodes/<id>/content/extras/',
                          '/nodes/<id>/content/visualization/',
                          endpoint='nodes',
                          strict_slashes=False,
                          resource_class_kwargs=kwargs)

        self.add_resource(Calculation,
                          '/calculations/',
                          '/calculations/schema/',
                          '/calculations/page/',
                          '/calculations/page/<int:page>/',
                          '/calculations/<id>/',
                          '/calculations/<id>/io/inputs/',
                          '/calculations/<id>/io/inputs/page/',
                          '/calculations/<id>/io/inputs/page/<int:page>/',
                          '/calculations/<id>/io/outputs/',
                          '/calculations/<id>/io/outputs/page/',
                          '/calculations/<id>/io/outputs/page/<int:page>/',
                          '/calculations/<id>/io/tree/',
                          '/calculations/<id>/content/attributes/',
                          '/calculations/<id>/content/extras/',
                          endpoint='calculations',
                          strict_slashes=False,
                          resource_class_kwargs=kwargs)

        self.add_resource(Data,
                          '/data/',
                          '/data/schema/',
                          '/data/page/',
                          '/data/page/<int:page>',
                          '/data/<id>/',
                          '/data/<id>/io/inputs/',
                          '/data/<id>/io/inputs/page/',
                          '/data/<id>/io/inputs/page/<int:page>/',
                          '/data/<id>/io/outputs/',
                          '/data/<id>/io/outputs/page/',
                          '/data/<id>/io/outputs/page/<int:page>/',
                          '/data/<id>/io/tree/',
                          '/data/<id>/content/attributes/',
                          '/data/<id>/content/extras/',
                          '/data/<id>/content/visualization/',
                          endpoint='data',
                          strict_slashes=False,
                          resource_class_kwargs=kwargs)

        self.add_resource(Code,
                          '/codes/',
                          '/codes/schema/',
                          '/codes/page/',
                          '/codes/page/<int:page>/',
                          '/codes/<id>/',
                          '/codes/<id>/io/inputs/',
                          '/codes/<id>/io/inputs/page/',
                          '/codes/<id>/io/inputs/page/<int:page>/',
                          '/codes/<id>/io/outputs/',
                          '/codes/<id>/io/outputs/page/',
                          '/codes/<id>/io/outputs/page/<int:page>/',
                          '/codes/<id>/io/tree/',
                          '/codes/<id>/content/attributes/',
                          '/codes/<id>/content/extras/',
                          '/codes/<id>/content/visualization/',
                          endpoint='codes',
                          strict_slashes=False,
                          resource_class_kwargs=kwargs)

        self.add_resource(StructureData,
                          '/structures/',
                          '/structures/schema/',
                          '/structures/page/',
                          '/structures/page/<int:page>',
                          '/structures/<id>/',
                          '/structures/<id>/io/inputs/',
                          '/structures/<id>/io/inputs/page/',
                          '/structures/<id>/io/inputs/page/<int:page>/',
                          '/structures/<id>/io/outputs/',
                          '/structures/<id>/io/outputs/page/',
                          '/structures/<id>/io/outputs/page/<int:page>/',
                          '/structures/<id>/io/tree/',
                          '/structures/<id>/content/attributes/',
                          '/structures/<id>/content/extras/',
                          '/structures/<id>/content/visualization/',
                          endpoint='structures',
                          strict_slashes=False,
                          resource_class_kwargs=kwargs
                          )

        self.add_resource(KpointsData,
                          '/kpoints/',
                          '/kpoints/schema/',
                          '/kpoints/page/',
                          '/kpoints/page/<int:page>',
                          '/kpoints/<id>/',
                          '/kpoints/<id>/io/inputs/',
                          '/kpoints/<id>/io/inputs/page/',
                          '/kpoints/<id>/io/inputs/page/<int:page>/',
                          '/kpoints/<id>/io/outputs/',
                          '/kpoints/<id>/io/outputs/page/',
                          '/kpoints/<id>/io/outputs/page/<int:page>/',
                          '/kpoints/<id>/io/tree/',
                          '/kpoints/<id>/content/attributes/',
                          '/kpoints/<id>/content/extras/',
                          '/kpoints/<id>/content/visualization/',
                          endpoint='kpoints',
                          strict_slashes=False,
                          resource_class_kwargs=kwargs
                          )

        self.add_resource(BandsData,
                          '/bands/',
                          '/bands/schema/',
                          '/bands/page/',
                          '/bands/page/<int:page>',
                          '/bands/<id>/',
                          '/bands/<id>/io/inputs/',
                          '/bands/<id>/io/inputs/page/',
                          '/bands/<id>/io/inputs/page/<int:page>/',
                          '/bands/<id>/io/outputs/',
                          '/bands/<id>/io/outputs/page/',
                          '/bands/<id>/io/outputs/page/<int:page>/',
                          '/bands/<id>/io/tree/',
                          '/bands/<id>/content/attributes/',
                          '/bands/<id>/content/extras/',
                          '/bands/<id>/content/visualization/',
                          endpoint='bands',
                          strict_slashes=False,
                          resource_class_kwargs=kwargs
                          )

<<<<<<< HEAD

=======
>>>>>>> 26c3459d
        self.add_resource(User,
                          '/users/',
                          '/users/schema/',
                          '/users/page/',
                          '/users/page/<int:page>/',
                          '/users/<id>/',
                          strict_slashes=False,
                          resource_class_kwargs=kwargs)

        self.add_resource(Group,
                          '/groups/',
                          '/groups/schema/',
                          '/groups/page/',
                          '/groups/page/<int:page>/',
                          '/groups/<id>/',
                          endpoint='groups',
                          strict_slashes=False,
                          resource_class_kwargs=kwargs)


    def handle_error(self, e):
        """
        this method handles the 404 "URL not found" exception and return custom message
        :param e: raised exception
        :return: list of available endpoints
        """

        if isinstance(e, HTTPException):
            if e.code == 404:

                from aiida.restapi.common.config import PREFIX
                import json

                response = {}

                response["status"] = "404 Not Found"
                response["message"] = "The requested URL is not found on the server."
                response["available_endpoints"] = []
                tmp = []

                for rule in sorted(self.app.url_map.iter_rules()):
                    if rule.endpoint not in tmp and rule.endpoint != "static":
                        tmp.append(rule.endpoint)
                        response["available_endpoints"].append(PREFIX + "/" + rule.endpoint)

                return jsonify(response)

        else:
            raise e<|MERGE_RESOLUTION|>--- conflicted
+++ resolved
@@ -87,12 +87,6 @@
             **kwargs: parameters to be passed to the resources for
             configuration and PREFIX
         """
-
-<<<<<<< HEAD
-=======
-        from aiida.restapi.resources import Calculation, Computer, User, Code, Data, \
-            Group, Node, StructureData, KpointsData, BandsData
->>>>>>> 26c3459d
 
         from aiida.restapi.resources import Calculation, Computer, User, Code, Data, \
             Group, Node, StructureData, KpointsData, BandsData, ServerInfo
@@ -264,10 +258,6 @@
                           resource_class_kwargs=kwargs
                           )
 
-<<<<<<< HEAD
-
-=======
->>>>>>> 26c3459d
         self.add_resource(User,
                           '/users/',
                           '/users/schema/',
