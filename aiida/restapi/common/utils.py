--- conflicted
+++ resolved
@@ -114,17 +114,11 @@
     def strip_prefix(self, path):
         """
         Removes the PREFIX from an URL path. PREFIX must be defined in the
-<<<<<<< HEAD
         config.py file::
 
             PREFIX = "/api/v2"
             path = "/api/v2/calculations/page/2"
             strip_prefix(path) ==> "/calculations/page/2"
-=======
-        config.py file.
-        For example, PREFIX = "/api/v2", path = "/api/v2/calculations/page/2"
-        strip_prefix(path) ==> "/calculations/page/2"
->>>>>>> 82b45625
 
         :param path: the URL path string
         :return: the same URL without the prefix
@@ -151,24 +145,12 @@
         that this is done by the Flask routing methods.
   
         :param path_string: the path string
-<<<<<<< HEAD
         :param parse_id_uuid: if 'pk' ('uuid') expects an integer (uuid 
             starting pattern) 
         :return: resource_type (string)
             page (integer)
             id (string: uuid starting pattern, int: pk)
             query_type (string))
-=======
-        :param parse_id_uuid: if 'pk' ('uuid') expects an integer (or a string with
-           the first characters of the uuid, as long as they uniquely define a UUID)
-        :return: a tuple (source_type, page, id, query_type) 
-            where:  
-            
-              - source_type (string)
-              - page (integer)
-              - id (string: uuid starting pattern, int: pk)
-              - query_type (string))
->>>>>>> 82b45625
         """
 
         ## Initialization
@@ -351,21 +333,11 @@
 
     def build_headers(self, rel_pages=None, url=None, total_count=None):
         """
-<<<<<<< HEAD
         Construct the header dictionary for an HTTP response. It includes related
         pages, total count of results (before pagination).
 
         :param rel_pages: a dictionary defining related pages (first, prev, next, last)
         :param url: (string) the full url, i.e. the url that the client uses to get Rest resources
-=======
-        Construct the header dictionary for an HTTP response. It includes
-        related pages, total count of results (before pagination).
-        :param rel_pages: a dictionary defining related pages (first, prev,
-        next, last)
-        :param url: (string) the full url, i.e. the url that the client uses to
-        get Rest resources
-        :return:
->>>>>>> 82b45625
         """
 
         ## Type validation
@@ -437,17 +409,11 @@
 
     def build_response(self, status=200, headers=None, data=None):
         """
-<<<<<<< HEAD
         Build the response
 
         :param status: status of the response, e.g. 200=OK, 400=bad request
         :param headers: dictionary for additional header k,v pairs,
             e.g. X-total-count=<number of rows resulting from query>
-=======
-        :param status: status of the response, e.g. 200=OK, 400=bad request
-        :param headers: dictionary for additional header k,v pairs, e.g. 
-           X-total-count=<number of rows resulting from query>
->>>>>>> 82b45625
         :param data: a dictionary with the data returned by the Resource
 
         :return: a Flask response object
@@ -524,14 +490,8 @@
         Takes a list of elements resulting from the parsing the query_string and
         elaborates them in order to provide translator-compliant instructions
 
-<<<<<<< HEAD
         :param field_list: a (nested) list of elements resulting from parsing the query_string
         :returns: the filters in the
-=======
-        :param field_list: a (nested) list of elements resulting from parsing
-          the query_string
-        :return: the filters in the
->>>>>>> 82b45625
         """
 
         ## Create void variables
