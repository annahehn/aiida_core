from urllib import unquote

from flask import request
from flask_restful import Resource

from aiida.restapi.common.utils import Utils


## TODO add the caching support. I cache total count, results, and possibly
# set_query
class BaseResource(Resource):
    ## Each derived class will instantiate a different type of translator.
    # This is the only difference in the classes.
    def __init__(self, **kwargs):

        self.trans = None

        # Configure utils
        utils_conf_keys = ('PREFIX', 'PERPAGE_DEFAULT', 'LIMIT_DEFAULT')
        self.utils_confs = {k: kwargs[k] for k in utils_conf_keys if k in
                            kwargs}
        self.utils = Utils(**self.utils_confs)

    def get(self, pk=None, page=None):
        """
        Get method for the Computer resource
        :return:
        """

        ## Decode url parts
        path = unquote(request.path)
        query_string = unquote(request.query_string)
        url = unquote(request.url)
        url_root = unquote(request.url_root)

        ## Parse request
        (resource_type, page, pk, query_type) = self.utils.parse_path(path)
        (limit, offset, perpage, orderby, filters, alist, nalist, elist,
         nelist) = self.utils.parse_query_string(query_string)

        ## Validate request
        self.utils.validate_request(limit=limit, offset=offset, perpage=perpage,
                                    page=page, query_type=query_type,
                                    is_querystring_defined=(bool(query_string)))

        ## Treat the schema case which does not imply access to the DataBase
        if query_type == 'schema':

            ## Retrieve the schema
            results = self.trans.get_schema()
            ## Build response and return it
            headers = self.utils.build_headers(url=request.url, total_count=1)

        else:
            ## Set the query, and initialize qb object
            self.trans.set_query(filters=filters, orders=orderby, pk=pk)

            ## Count results
            total_count = self.trans.get_total_count()

            ## Pagination (if required)
            if page is not None:
                (limit, offset, rel_pages) = self.utils.paginate(page, perpage,
                                                                 total_count)
                self.trans.set_limit_offset(limit=limit, offset=offset)
                headers = self.utils.build_headers(rel_pages=rel_pages,
                                                   url=request.url,
                                                   total_count=total_count)
            else:
                self.trans.set_limit_offset(limit=limit, offset=offset)
                headers = self.utils.build_headers(url=request.url,
                                                   total_count=total_count)

            ## Retrieve results
            results = self.trans.get_results()

        ## Build response and return it
        data = dict(method=request.method,
                    url=url,
                    url_root=url_root,
                    path=request.path,
                    pk=pk,
                    query_string=request.query_string,
                    resource_type=resource_type,
                    data=results)
        return self.utils.build_response(status=200, headers=headers, data=data)


class Node(Resource):
    ##Differs from BaseResource in trans.set_query() mostly because it takes
    # query_type as an input
    def __init__(self, **kwargs):

        # Set translator
        from aiida.restapi.translator.node import NodeTranslator
        self.trans = NodeTranslator(**kwargs)

        from aiida.orm import Node
        self.tclass = Node

        # Configure utils
        utils_conf_keys = ('PREFIX', 'PERPAGE_DEFAULT', 'LIMIT_DEFAULT')
        self.utils_confs = {k: kwargs[k] for k in utils_conf_keys if k in
                            kwargs}
        self.utils = Utils(**self.utils_confs)

    def get(self, pk=None, page=None):
        """
        Get method for the Node resource.
        :return:
        """

        ## Decode url parts
        path = unquote(request.path)
        query_string = unquote(request.query_string)
        url = unquote(request.url)
        url_root = unquote(request.url_root)

        ## Parse request
        (resource_type, page, pk, query_type) = self.utils.parse_path(path)

        (limit, offset, perpage, orderby, filters, alist, nalist, elist,
         nelist) = self.utils.parse_query_string(query_string)

        ## Validate request
        self.utils.validate_request(limit=limit, offset=offset, perpage=perpage,
                                    page=page, query_type=query_type,
                                    is_querystring_defined=(bool(query_string)))

        ## Treat the schema case which does not imply access to the DataBase
        if query_type == 'schema':

            ## Retrieve the schema
            results = self.trans.get_schema()

            ## Build response and return it
            headers = self.utils.build_headers(url=request.url, total_count=1)

        elif query_type == "statistics":
            (limit, offset, perpage, orderby, filters, alist, nalist, elist,
             nelist) = self.utils.parse_query_string(query_string)
            headers = self.utils.build_headers(url=request.url, total_count=0)
            if len(filters) > 0:
                usr = filters["user"]["=="]
            else:
                usr = []
            results = self.trans.get_statistics(self.tclass, usr)

        elif query_type == "tree":
<<<<<<< HEAD
            headers = build_headers(url=request.url, total_count=0)
            results = self.trans.get_io_tree(pk)
=======
            if len(filters) > 0:
                depth = filters["depth"]["=="]
            else:
                depth = None
            results = self.trans.get_io_tree(pk, depth)
            headers = self.utils.build_headers(url=request.url, total_count=0)
>>>>>>> d4dfe873

        else:
            ## Instantiate a translator and initialize it
            self.trans.set_query(filters=filters, orders=orderby,
                                 query_type=query_type, pk=pk, alist=alist,
                                 nalist=nalist, elist=elist, nelist=nelist)

            ## Count results
            total_count = self.trans.get_total_count()

            ## Pagination (if required)
            if page is not None:
                (limit, offset, rel_pages) = self.utils.paginate(page, perpage,
                                                                 total_count)
                self.trans.set_limit_offset(limit=limit, offset=offset)
                headers = self.utils.build_headers(rel_pages=rel_pages,
                                                   url=request.url,
                                                   total_count=total_count)
            else:
                self.trans.set_limit_offset(limit=limit, offset=offset)
                headers = self.utils.build_headers(url=request.url,
                                                   total_count=total_count)

            ## Retrieve results
            results = self.trans.get_results()

        ## Build response
        data = dict(method=request.method,
                    url=url,
                    url_root=url_root,
                    path=path,
                    pk=pk,
                    query_string=query_string,
                    resource_type=resource_type,
                    data=results)
        return self.utils.build_response(status=200, headers=headers, data=data)


class Computer(BaseResource):
    def __init__(self, **kwargs):
        super(Computer, self).__init__(**kwargs)

        ## Instantiate the correspondent translator
        from aiida.restapi.translator.computer import ComputerTranslator
        self.trans = ComputerTranslator(**kwargs)


class Group(BaseResource):
    def __init__(self, **kwargs):
        super(Group, self).__init__(**kwargs)

        from aiida.restapi.translator.group import GroupTranslator
        self.trans = GroupTranslator(**kwargs)


class User(BaseResource):
    def __init__(self, **kwargs):
        super(User, self).__init__(**kwargs)

        from aiida.restapi.translator.user import UserTranslator
        self.trans = UserTranslator(**kwargs)


class Calculation(Node):
    def __init__(self, **kwargs):
        super(Calculation, self).__init__(**kwargs)

        from aiida.restapi.translator.calculation import CalculationTranslator
        self.trans = CalculationTranslator(**kwargs)
        from aiida.orm import Calculation as CalculationTclass
        self.tclass = CalculationTclass


class Code(Node):
    def __init__(self, **kwargs):
        super(Code, self).__init__(**kwargs)

        from aiida.restapi.translator.code import CodeTranslator
        self.trans = CodeTranslator(**kwargs)
        from aiida.orm import Code as CodeTclass
        self.tclass = CodeTclass


class Data(Node):
    def __init__(self, **kwargs):
        super(Data, self).__init__(**kwargs)

        from aiida.restapi.translator.data import DataTranslator
        self.trans = DataTranslator(**kwargs)
        from aiida.orm import Data as DataTclass
        self.tclass = DataTclass<|MERGE_RESOLUTION|>--- conflicted
+++ resolved
@@ -147,17 +147,8 @@
             results = self.trans.get_statistics(self.tclass, usr)
 
         elif query_type == "tree":
-<<<<<<< HEAD
-            headers = build_headers(url=request.url, total_count=0)
+            headers = self.utils.build_headers(url=request.url, total_count=0)
             results = self.trans.get_io_tree(pk)
-=======
-            if len(filters) > 0:
-                depth = filters["depth"]["=="]
-            else:
-                depth = None
-            results = self.trans.get_io_tree(pk, depth)
-            headers = self.utils.build_headers(url=request.url, total_count=0)
->>>>>>> d4dfe873
 
         else:
             ## Instantiate a translator and initialize it
