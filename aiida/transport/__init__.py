# -*- coding: utf-8 -*-
import aiida.common
from aiida.common.exceptions import InternalError
from aiida.common.extendeddicts import FixedFieldsAttributeDict

import os, re, fnmatch, sys  # for glob commands

__copyright__ = u"Copyright (c), 2015, ECOLE POLYTECHNIQUE FEDERALE DE LAUSANNE (Theory and Simulation of Materials (THEOS) and National Centre for Computational Design and Discovery of Novel Materials (NCCR MARVEL)), Switzerland and ROBERT BOSCH LLC, USA and 2001, 2002, 2003, 2004, 2005, 2006, 2007, 2008, 2009, 2010, 2011, 2012, 2013, 2014 Python Software Foundation. All rights reserved."
__license__ = "MIT license, and Python license, see LICENSE.txt file"
__version__ = "0.5.0"
__contributors__ = "Andrea Cepellotti, Giovanni Pizzi, Martin Uhrin, Nicolas Mounet"

magic_check = re.compile('[*?[]')


def TransportFactory(module):
    """
    Used to return a suitable Transport subclass.

    :param str module: name of the module containing the Transport subclass
    :return: the transport subclass located in module 'module'
    """
    from aiida.common.pluginloader import BaseFactory

    return BaseFactory(module, Transport, "aiida.transport.plugins")
    

class FileAttribute(FixedFieldsAttributeDict):
    """
    A class, resembling a dictionary, to describe the attributes of a file,
    that is returned by get_attribute().
    Possible keys: st_size, st_uid, st_gid, st_mode, st_atime, st_mtime
    """
    _valid_fields = (
        'st_size',
        'st_uid',
        'st_gid',
        'st_mode',
        'st_atime',
        'st_mtime',
    )


class TransportInternalError(InternalError):
    """
    Raised if there is a transport error that is raised to an internal error (e.g.
    a transport method called without opening the channel first).
    """
    pass


def copy_from_remote_to_remote(transportsource,transportdestination,
                                  remotesource,remotedestination,**kwargs):
    """
    Copy files or folders from a remote computer to another remote computer.
    
    :param transportsource: transport to be used for the source computer
    :param transportdestination: transport to be used for the destination computer
    :param str remotesource: path to the remote source directory / file
    :param str remotedestination: path to the remote destination directory / file
    :param kwargs: keyword parameters passed to the final put,
        except for 'dereference' that is passed to the initial get
    
    .. note:: it uses the method transportsource.copy_from_remote_to_remote
    """
    transportsource.copy_from_remote_to_remote(transportdestination,
                                               remotesource,remotedestination,
                                               **kwargs)

class Transport(object):
    """
    Abstract class for a generic transport (ssh, local, ...)
    Contains the set of minimal methods
    """
    # To be defined in the subclass
    # See the ssh or local plugin to see the format
    _valid_auth_params = None

    def __init__(self, *args, **kwargs):
        """
        __init__ method of the Transport base class.
        """
        self._logger = aiida.common.aiidalogger.getChild('transport').getChild(
            self.__class__.__name__)

        self._logger_extra = None

    def __enter__(self):
        """
        For transports that require opening a connection, opens
        all required channels (used in 'with' statements)
        """
        self.open()
        return self

    def __exit__(self, type, value, traceback):
        """
        Closes connections, if needed (used in 'with' statements).
        """
        self.close()

    def open(self):
        """
        Opens a local transport channel
        """
        raise NotImplementedError

    def close(self):
        """
        Closes the local transport channel
        """
        raise NotImplementedError

    def __repr__(self):
        return '<{}: {}>'.format(self.__class__.__name__, str(self))

    # redefine this in each subclass
    def __str__(self):
        return "[Transport class or subclass]"

    def _set_logger_extra(self, logger_extra):
        """
        Pass the data that should be passed automatically to self.logger
        as 'extra' keyword. This is typically useful if you pass data
        obtained using get_dblogger_extra in aiida.backends.djsite.utils, to automatically
        log also to the DbLog table.

        :param logger_extra: data that you want to pass as extra to the
          self.logger. To write to DbLog, it should be created by the
          aiida.backends.djsite.utils.get_dblogger_extra function. Pass None if you
          do not want to have extras passed.
        """
        self._logger_extra = logger_extra

    @classmethod
    def get_short_doc(self):
        """
        Return the first non-empty line of the class docstring, if available
        """
        # Remove empty lines
        docstring = self.__doc__
        if not docstring:
            return "No documentation available"

        doclines = [i for i in docstring.splitlines() if i.strip()]
        if doclines:
            return doclines[0].strip()
        else:
            return "No documentation available"

    @classmethod
    def get_valid_transports(cls):
        """
        :return: a list of existing plugin names
        """
        from aiida.common.pluginloader import existing_plugins

        return existing_plugins(Transport, "aiida.transport.plugins")

    @classmethod
    def get_valid_auth_params(cls):
        """
        Return the internal list of valid auth_params
        """
        if cls._valid_auth_params is None:
            raise NotImplementedError
        else:
            return cls._valid_auth_params

    @property
    def logger(self):
        """
        Return the internal logger.
        If you have set extra parameters using _set_logger_extra(), a
        suitable LoggerAdapter instance is created, bringing with itself
        also the extras.
        """
        try:
            import logging
            from aiida.utils.logger import get_dblogger_extra

            if self._logger_extra is not None:
                return logging.LoggerAdapter(logger=self._logger,
                                             extra=self._logger_extra)
            else:
                return self._logger
        except AttributeError:
            raise InternalError("No self._logger configured for {}!")

    def chdir(self, path):
        """
        Change directory to 'path'

        :param str path: path to change working directory into.
        :raises: IOError, if the requested path does not exist
        :rtype: string
        """
        # #TODO: understand if we want this behavior: this is emulated
        # by paramiko, and we should emulate it also for the local
        #        transport, since we do not want a global chdir for the whole
        #        code (the same holds for get_pwd).
        #        However, it could be useful to execute by default the
        #        codes from that specific directory.

        raise NotImplementedError


    def chmod(self, path, mode):
        """
        Change permissions of a path.

        :param str path: path to file
        :param int mode: new permissions
        """
        raise NotImplementedError


    def chown(self, path, uid, gid):
        """
        Change the owner (uid) and group (gid) of a file.
        As with python's os.chown function, you must pass both arguments,
        so if you only want to change one, use stat first to retrieve the
        current owner and group.

        :param str path: path to the file to change the owner and group of
        :param int uid: new owner's uid
        :param int gid: new group id
        """
        raise NotImplementedError


    def copy(self, remotesource, remotedestination, *args, **kwargs):
        """
        Copy a file or a directory from remote source to remote destination
        (On the same remote machine)

        :param str remotesource: path of the remote source directory / file
        :param str remotedestination: path of the remote destination directory / file

        :raises: IOError, if one of src or dst does not exist
        """
        raise NotImplementedError


    def copyfile(self, remotesource, remotedestination, *args, **kwargs):
        """
        Copy a file from remote source to remote destination
        (On the same remote machine)

        :param str remotesource: path of the remote source directory / file
        :param str remotedestination: path of the remote destination directory / file

        :raises IOError: if one of src or dst does not exist
        """
        raise NotImplementedError


    def copytree(self, remotesource, remotedestination, *args, **kwargs):
        """
        Copy a folder from remote source to remote destination
        (On the same remote machine)

        :param str remotesource: path of the remote source directory / file
        :param str remotedestination: path of the remote destination directory / file

        :raise IOError: if one of src or dst does not exist
        """
        raise NotImplementedError


    def copy_from_remote_to_remote(self,transportdestination,
                                      remotesource,remotedestination,**kwargs):
        """
        Copy files or folders from a remote computer to another remote computer.
        
        :param transportdestination: transport to be used for the destination computer
        :param str remotesource: path to the remote source directory / file
        :param str remotedestination: path to the remote destination directory / file
        :param kwargs: keyword parameters passed to the call to transportdestination.put,
            except for 'dereference' that is passed to self.get
        
        .. note:: the keyword 'dereference' SHOULD be set to False for the
         final put (onto the destination), while it can be set to the 
         value given in kwargs for the get from the source. In that 
         way, a symbolic link would never be followed in the final 
         copy to the remote destination. That way we could avoid getting 
         unknown (potentially malicious) files into the destination computer.
         HOWEVER, since dereference=False is currently NOT
         supported by all plugins, we still force it to True for the final put.
            
        .. note:: the supported keys in kwargs are callback, dereference,
           overwrite and ignore_nonexisting.
        """
        from aiida.common.folders import SandboxFolder
        
        kwargs_get = {'callback': None,
                      'dereference': kwargs.pop('dereference',True),
                      'overwrite': True,
                      'ignore_nonexisting': False,
                      }
        # TODO: dereference should be set to False in the following, as soon as 
        # dereference=False is supported by all transport plugins
        kwargs_put = {'callback': kwargs.pop('callback',None),
                      'dereference': True,
                      'overwrite': kwargs.pop('overwrite',True),
                      'ignore_nonexisting': kwargs.pop('ignore_nonexisting',False),
                      }
        
        if kwargs:
            self.logger.error("Unknown parameters passed to copy_from_remote_to_remote")
        
        with SandboxFolder() as sandbox:
            self.get(remotesource, sandbox.abspath, **kwargs_get)
            # Then we scan the full sandbox directory with get_content_list, 
            # because copying directly from sandbox.abspath would not work 
            # to copy a single file into another single file, and copying 
            # from sandbox.get_abs_path('*') would not work for files 
            # beginning with a dot ('.').
            for filename in sandbox.get_content_list():
                transportdestination.put(os.path.join(sandbox.abspath,filename),
                                         remotedestination,**kwargs_put)        

    
    def _exec_command_internal(self, command, **kwargs):
        """
        Execute the command on the shell, similarly to os.system.

        Enforce the execution to be run from the cwd (as given by
        self.getcwd), if this is not None.

        If possible, use the higher-level
        exec_command_wait function.

        :param str command: execute the command given as a string
        :return: stdin, stdout, stderr and the session, when this exists \
                 (can be None).
        """
        raise NotImplementedError


    def exec_command_wait(self, command, **kwargs):
        """
        Execute the command on the shell, waits for it to finish,
        and return the retcode, the stdout and the stderr.

        Enforce the execution to be run from the pwd (as given by
        self.getcwd), if this is not None.

        :param str command: execute the command given as a string
        :return: a list: the retcode (int), stdout (str) and stderr (str).
        """
        raise NotImplementedError


    def get(self, remotepath, localpath, *args, **kwargs):
        """
        Retrieve a file or folder from remote source to local destination
        dst must be an absolute path (src not necessarily)

        :param remotepath: (str) remote_folder_path
        :param localpath: (str) local_folder_path
        """
        raise NotImplementedError


    def getfile(self, remotepath, localpath, *args, **kwargs):
        """
        Retrieve a file from remote source to local destination
        dst must be an absolute path (src not necessarily)

        :param str remotepath: remote_folder_path
        :param str localpath: local_folder_path
        """
        raise NotImplementedError


    def gettree(self, remotepath, localpath, *args, **kwargs):
        """
        Retrieve a folder recursively from remote source to local destination
        dst must be an absolute path (src not necessarily)

        :param str remotepath: remote_folder_path
        :param str localpath: local_folder_path
        """
        raise NotImplementedError


    def getcwd(self):
        """
        Get working directory

        :return: a string identifying the current working directory
        """
        raise NotImplementedError


    def get_attribute(self, path):
        """
        Return an object FixedFieldsAttributeDict for file in a given path,
        as defined in aiida.common.extendeddicts
        Each attribute object consists in a dictionary with the following keys:

        * st_size: size of files, in bytes

        * st_uid: user id of owner

        * st_gid: group id of owner

        * st_mode: protection bits

        * st_atime: time of most recent access

        * st_mtime: time of most recent modification

        :param str path: path to file
        :return: object FixedFieldsAttributeDict
        """
        raise NotImplementedError


    def get_mode(self, path):
        """
        Return the portion of the file's mode that can be set by chmod().

        :param str path: path to file
        :return: the portion of the file's mode that can be set by chmod()
        """
        import stat

        return stat.S_IMODE(self.get_attribute(path).st_mode)


    def isdir(self, path):
        """
        True if path is an existing directory.

        :param str path: path to directory
        :return: boolean
        """
        raise NotImplementedError


    def isfile(self, path):
        """
        Return True if path is an existing file.

        :param str path: path to file
        :return: boolean
        """
        raise NotImplementedError


    def listdir(self, path='.', pattern=None):
        """
        Return a list of the names of the entries in the given path.
        The list is in arbitrary order. It does not include the special
        entries '.' and '..' even if they are present in the directory.

        :param str path: path to list (default to '.')
        :param str pattern: if used, listdir returns a list of files matching
                            filters in Unix style. Unix only.
        :return: a list of strings
        """
        raise NotImplementedError


    def makedirs(self, path, ignore_existing=False):
        """
        Super-mkdir; create a leaf directory and all intermediate ones.
        Works like mkdir, except that any intermediate path segment (not
        just the rightmost) will be created if it does not exist.

        :param str path: directory to create
        :param bool ignore_existing: if set to true, it doesn't give any error
                                     if the leaf directory does already exist

        :raises: OSError, if directory at path already exists
        """
        raise NotImplementedError


    def mkdir(self, path, ignore_existing=False):
        """
        Create a folder (directory) named path.

        :param str path: name of the folder to create
        :param bool ignore_existing: if True, does not give any error if the
                                     directory already exists

        :raises: OSError, if directory at path already exists
        """
        raise NotImplementedError


    def normalize(self, path='.'):
        """
        Return the normalized path (on the server) of a given path.
        This can be used to quickly resolve symbolic links or determine
        what the server is considering to be the "current folder".

        :param str path: path to be normalized

        :raise IOError: if the path can't be resolved on the server
        """
        raise NotImplementedError


    def put(self, localpath, remotepath, *args, **kwargs):
        """
        Put a file or a directory from local src to remote dst.
        src must be an absolute path (dst not necessarily))
        Redirects to putfile and puttree.
<<<<<<< HEAD

        :param str localpath: path to remote destination
        :param str remotepath: absolute path to local source
=======
       
        :param str localpath: absolute path to local source
        :param str remotepath: path to remote destination
>>>>>>> 14a62fd2
        """
        raise NotImplementedError


    def putfile(self, localpath, remotepath, *args, **kwargs):
        """
        Put a file from local src to remote dst.
        src must be an absolute path (dst not necessarily))
<<<<<<< HEAD

        :param str localpath: path to remote file
        :param str remotepath: absolute path to local file
=======
        
        :param str localpath: absolute path to local file
        :param str remotepath: path to remote file
>>>>>>> 14a62fd2
        """
        raise NotImplementedError


    def puttree(self, localpath, remotepath, *args, **kwargs):
        """
        Put a folder recursively from local src to remote dst.
        src must be an absolute path (dst not necessarily))
<<<<<<< HEAD

        :param str localpath: path to remote folder
        :param str remotepath: absolute path to local folder
=======
        
        :param str localpath: absolute path to local folder
        :param str remotepath: path to remote folder
>>>>>>> 14a62fd2
        """
        raise NotImplementedError


    def remove(self, path):
        """
        Remove the file at the given path. This only works on files;
        for removing folders (directories), use rmdir.

        :param str path: path to file to remove

        :raise IOError: if the path is a directory
        """
        raise NotImplementedError


    def rename(self, oldpath, newpath):
        """
        Rename a file or folder from oldpath to newpath.

        :param str oldpath: existing name of the file or folder
        :param str newpath: new name for the file or folder

        :raises IOError: if oldpath/newpath is not found
        :raises ValueError: if oldpath/newpath is not a valid string
        """
        raise NotImplementedError


    def rmdir(self, path):
        """
        Remove the folder named path.
        This works only for empty folders. For recursive remove, use rmtree.

        :param str path: absolute path to the folder to remove
        """
        raise NotImplementedError


    def rmtree(self, path):
        """
        Remove recursively the content at path

        :param str path: absolute path to remove
        """
        raise NotImplementedError

    def gotocomputer_command(self, remotedir):
        """
        Return a string to be run using os.system in order to connect
        via the transport to the remote directory.

        Expected behaviors:

        * A new bash session is opened

        * A reasonable error message is produced if the folder does not exist

        :param str remotedir: the full path of the remote directory
        """
        raise NotImplementedError

    def symlink(self, remotesource, remotedestination):
        """
        Create a symbolic link between the remote source and the remote
        destination.

        :param remotesource: remote source
        :param remotedestination: remote destination
        """
        raise NotImplementedError

    def whoami(self):
        """
        Get the remote username

        :return: list of username (str),
                 retval (int),
                 stderr (str)
        """
        # TODO : add tests for this method

        command = 'whoami'
        retval, username, stderr = self.exec_command_wait(command)
        if retval == 0:
            if stderr.strip():
                self.logger.warning("There was nonempty stderr in the whoami "
                                    "command: {}".format(stderr))
            return username.strip()
        else:
            self.logger.error("Problem executing whoami. Exit code: {}, stdout: '{}', "
                              "stderr: '{}'".format(retval, username, stderr))
            raise IOError("Error while executing whoami. Exit code: {}".format(retval))


    def path_exists(self, path):
        """
        Returns True if path exists, False otherwise.
        """
        raise NotImplementedError

    # The following definitions are almost copied and pasted
    # from the python module glob.
    def glob(self, pathname):
        """Return a list of paths matching a pathname pattern.

        The pattern may contain simple shell-style wildcards a la fnmatch.
        """
        return list(self.iglob(pathname))

    def iglob(self, pathname):
        """Return an iterator which yields the paths matching a pathname pattern.

        The pattern may contain simple shell-style wildcards a la fnmatch.

        """
        if not self.has_magic(pathname):
            # if os.path.lexists(pathname): # ORIGINAL
            # our implementation
            if self.path_exists(pathname):
                yield pathname
            return
        dirname, basename = os.path.split(pathname)
        if not dirname:
            # for name in self.glob1(os.curdir, basename): # ORIGINAL
            for name in self.glob1(self.getcwd(), basename):
                yield name
            return
        if self.has_magic(dirname):
            dirs = self.iglob(dirname)
        else:
            dirs = [dirname]
        if self.has_magic(basename):
            glob_in_dir = self.glob1
        else:
            glob_in_dir = self.glob0
        for dirname in dirs:
            for name in glob_in_dir(dirname, basename):
                yield os.path.join(dirname, name)

    # These 2 helper functions non-recursively glob inside a literal directory.
    # They return a list of basenames. `glob1` accepts a pattern while `glob0`
    # takes a literal basename (so it only has to check for its existence).

    def glob1(self, dirname, pattern):
        if not dirname:
            # dirname = os.curdir # ORIGINAL
            dirname = self.getcwd()
        if isinstance(pattern, unicode) and not isinstance(dirname, unicode):
            dirname = unicode(dirname, sys.getfilesystemencoding() or
                              sys.getdefaultencoding())
        try:
            # names = os.listdir(dirname)
            #print dirname
            names = self.listdir(dirname)
        except os.error:
            return []
        except IOError:
            return []
        if pattern[0] != '.':
            names = filter(lambda x: x[0] != '.', names)
        return fnmatch.filter(names, pattern)

    def glob0(self, dirname, basename):
        if basename == '':
            # `os.path.split()` returns an empty basename for paths ending with a
            # directory separator.  'q*x/' should match only directories.
            # if os.path.isdir(dirname):
            if self.isdir(dirname):
                return [basename]
        else:
            # if os.path.lexists(os.path.join(dirname, basename)):
            if self.path_exists(os.path.join(dirname, basename)):
                return [basename]
        return []

    def has_magic(self, s):
        return magic_check.search(s) is not None<|MERGE_RESOLUTION|>--- conflicted
+++ resolved
@@ -23,7 +23,7 @@
     from aiida.common.pluginloader import BaseFactory
 
     return BaseFactory(module, Transport, "aiida.transport.plugins")
-    
+
 
 class FileAttribute(FixedFieldsAttributeDict):
     """
@@ -53,14 +53,14 @@
                                   remotesource,remotedestination,**kwargs):
     """
     Copy files or folders from a remote computer to another remote computer.
-    
+
     :param transportsource: transport to be used for the source computer
     :param transportdestination: transport to be used for the destination computer
     :param str remotesource: path to the remote source directory / file
     :param str remotedestination: path to the remote destination directory / file
     :param kwargs: keyword parameters passed to the final put,
         except for 'dereference' that is passed to the initial get
-    
+
     .. note:: it uses the method transportsource.copy_from_remote_to_remote
     """
     transportsource.copy_from_remote_to_remote(transportdestination,
@@ -272,55 +272,55 @@
                                       remotesource,remotedestination,**kwargs):
         """
         Copy files or folders from a remote computer to another remote computer.
-        
+
         :param transportdestination: transport to be used for the destination computer
         :param str remotesource: path to the remote source directory / file
         :param str remotedestination: path to the remote destination directory / file
         :param kwargs: keyword parameters passed to the call to transportdestination.put,
             except for 'dereference' that is passed to self.get
-        
+
         .. note:: the keyword 'dereference' SHOULD be set to False for the
-         final put (onto the destination), while it can be set to the 
-         value given in kwargs for the get from the source. In that 
-         way, a symbolic link would never be followed in the final 
-         copy to the remote destination. That way we could avoid getting 
+         final put (onto the destination), while it can be set to the
+         value given in kwargs for the get from the source. In that
+         way, a symbolic link would never be followed in the final
+         copy to the remote destination. That way we could avoid getting
          unknown (potentially malicious) files into the destination computer.
          HOWEVER, since dereference=False is currently NOT
          supported by all plugins, we still force it to True for the final put.
-            
+
         .. note:: the supported keys in kwargs are callback, dereference,
            overwrite and ignore_nonexisting.
         """
         from aiida.common.folders import SandboxFolder
-        
+
         kwargs_get = {'callback': None,
                       'dereference': kwargs.pop('dereference',True),
                       'overwrite': True,
                       'ignore_nonexisting': False,
                       }
-        # TODO: dereference should be set to False in the following, as soon as 
+        # TODO: dereference should be set to False in the following, as soon as
         # dereference=False is supported by all transport plugins
         kwargs_put = {'callback': kwargs.pop('callback',None),
                       'dereference': True,
                       'overwrite': kwargs.pop('overwrite',True),
                       'ignore_nonexisting': kwargs.pop('ignore_nonexisting',False),
                       }
-        
+
         if kwargs:
             self.logger.error("Unknown parameters passed to copy_from_remote_to_remote")
-        
+
         with SandboxFolder() as sandbox:
             self.get(remotesource, sandbox.abspath, **kwargs_get)
-            # Then we scan the full sandbox directory with get_content_list, 
-            # because copying directly from sandbox.abspath would not work 
-            # to copy a single file into another single file, and copying 
-            # from sandbox.get_abs_path('*') would not work for files 
+            # Then we scan the full sandbox directory with get_content_list,
+            # because copying directly from sandbox.abspath would not work
+            # to copy a single file into another single file, and copying
+            # from sandbox.get_abs_path('*') would not work for files
             # beginning with a dot ('.').
             for filename in sandbox.get_content_list():
                 transportdestination.put(os.path.join(sandbox.abspath,filename),
-                                         remotedestination,**kwargs_put)        
-
-    
+                                         remotedestination,**kwargs_put)
+
+
     def _exec_command_internal(self, command, **kwargs):
         """
         Execute the command on the shell, similarly to os.system.
@@ -510,15 +510,9 @@
         Put a file or a directory from local src to remote dst.
         src must be an absolute path (dst not necessarily))
         Redirects to putfile and puttree.
-<<<<<<< HEAD
-
-        :param str localpath: path to remote destination
-        :param str remotepath: absolute path to local source
-=======
-       
+
         :param str localpath: absolute path to local source
         :param str remotepath: path to remote destination
->>>>>>> 14a62fd2
         """
         raise NotImplementedError
 
@@ -527,15 +521,9 @@
         """
         Put a file from local src to remote dst.
         src must be an absolute path (dst not necessarily))
-<<<<<<< HEAD
-
-        :param str localpath: path to remote file
-        :param str remotepath: absolute path to local file
-=======
-        
+
         :param str localpath: absolute path to local file
         :param str remotepath: path to remote file
->>>>>>> 14a62fd2
         """
         raise NotImplementedError
 
@@ -544,15 +532,9 @@
         """
         Put a folder recursively from local src to remote dst.
         src must be an absolute path (dst not necessarily))
-<<<<<<< HEAD
-
-        :param str localpath: path to remote folder
-        :param str remotepath: absolute path to local folder
-=======
-        
+
         :param str localpath: absolute path to local folder
         :param str remotepath: path to remote folder
->>>>>>> 14a62fd2
         """
         raise NotImplementedError
 
