# -*- coding: utf-8 -*-
###########################################################################
# Copyright (c), The AiiDA team. All rights reserved.                     #
# This file is part of the AiiDA code.                                    #
#                                                                         #
# The code is hosted on GitHub at https://github.com/aiidateam/aiida_core #
# For further information on the license, see the LICENSE.txt file        #
# For further information please visit http://www.aiida.net               #
###########################################################################

import plum.port as port
import plum.process
import plum.utils
from plum.loop import tasks
from aiida.common.datastructures import calc_states
from aiida.scheduler.datastructures import job_states as scheduler_states
from aiida.common.lang import override
from aiida.common.exceptions import ModificationNotAllowed
from aiida.daemon.execmanager import parse_results, \
    update_job_calc_from_job_info, update_job_calc_from_detailed_job_info
from aiida.orm.calculation.job import JobCalculation
from aiida.work.process import Process, DictSchema
from aiida.work.utils import WithHeartbeat
from aiida.work import event

from . import calc_submitter

from voluptuous import Any


class JobProcess(Process, WithHeartbeat):
    CALC_NODE_LABEL = 'calc_node'
    OPTIONS_INPUT_LABEL = '_options'
    WAITING_ON = 'waiting_on'
    _CALC_CLASS = None

    @classmethod
    def build(cls, calc_class):
        from aiida.orm.data import Data
        from aiida.orm.computer import Computer

        def define(cls_, spec):
            super(JobProcess, cls_).define(spec)

            # Calculation options
            options = {
                "max_wallclock_seconds": int,
                "resources": dict,
                "custom_scheduler_commands": unicode,
                "queue_name": basestring,
                "computer": Computer,
                "withmpi": bool,
                "mpirun_extra_params": Any(list, tuple),
                "import_sys_environment": bool,
                "environment_variables": dict,
                "priority": unicode,
                "max_memory_kb": int,
                "prepend_text": unicode,
                "append_text": unicode,
            }
            spec.input(cls.OPTIONS_INPUT_LABEL, validator=DictSchema(options))

            # Inputs from use methods
            for k, v in calc_class._use_methods.iteritems():
                if v.get('additional_parameter'):
                    spec.input_group(k, help=v.get('docstring', None),
                                     valid_type=v['valid_types'], required=False)
                else:
                    spec.input(k, help=v.get('docstring', None),
                               valid_type=v['valid_types'], required=False)

            # Outputs
            spec.dynamic_output(valid_type=Data)

        class_name = "{}_{}".format(cls.__name__, plum.utils.fullname(calc_class))

        # Dynamically create the type for this Process
        return type(class_name, (cls,),
                    {
                        Process.define.__name__: classmethod(define),
                        '_CALC_CLASS': calc_class
                    })

    def __init__(self, inputs, pid=None, logger=None):
        from aiida.backends.utils import get_authinfo

        super(JobProcess, self).__init__(inputs, pid, logger)

        # Everything below here doesn't need to be saved
        self._authinfo = get_authinfo(self.calc.get_computer(), self.calc.get_user())

    # region Process overrides
    @override
    def load_instance_state(self, loop, saved_state, logger=None):
        from aiida.backends.utils import get_authinfo

        super(JobProcess, self).load_instance_state(loop, saved_state, logger)
        self._authinfo = get_authinfo(self.calc.get_computer(), self.calc.get_user())

    @override
    def on_output_emitted(self, output_port, value, dynamic):
        # Skip over parent on_output_emitted because it will try to store stuff
        # which is already done for us by the Calculation
        plum.process.Process.on_output_emitted(self, output_port, value, dynamic)

    @override
    def get_or_create_db_record(self):
        return self._CALC_CLASS()

    @override
    def _setup_db_record(self):
        """
        Link up all the retrospective provenance for this JobCalculation
        """
        from aiida.common.links import LinkType

        # Set all the attributes using the setter methods
        for name, value in self.inputs.get(self.OPTIONS_INPUT_LABEL, {}).iteritems():
            if value is not None:
                getattr(self._calc, "set_{}".format(name))(value)

        # Use the use_[x] methods to join up the links in this case
        for name, input in self.get_provenance_inputs_iterator():
            if input is None or name is self.OPTIONS_INPUT_LABEL:
                continue

            # Call the 'use' methods to set up the data-calc links
            if isinstance(self.spec().get_input(name), port.InputGroupPort):
                additional = \
                    self._CALC_CLASS._use_methods[name]['additional_parameter']

                for k, v in input.iteritems():
                    getattr(self._calc,
                            'use_{}'.format(name))(v, **{additional: k})

            else:
                getattr(self._calc, 'use_{}'.format(name))(input)

        # Get the computer from the code if necessary
        if self._calc.get_computer() is None and 'code' in self.inputs:
            code = self.inputs['code']
            if not code.is_local():
                self._calc.set_computer(code.get_remote_computer())

        parent_calc = self.get_parent_calc()
        if parent_calc:
            self._calc.add_link_from(parent_calc, "CALL", LinkType.CALL)

<<<<<<< HEAD
    @override
    def execute(self):
        # Put the calculation in the TOSUBMIT state
        self.calc.submit()

        # Submit the calculation
        return tasks.Await(
            self._calc_submitted,
            self.loop().create(calc_submitter.SubmitCalc, self.calc, self._authinfo)
        )
    # endregion

    def _calc_submitted(self, submit_result):
        return tasks.Await(
            self._scheduler_event_received,
            self.loop().create(event.GetSchedulerEvent, self.calc, self._authinfo)
        )

    def _scheduler_event_received(self, body):
        """
        :param wait_on: :class:`plum.event.WaitOnEvent`
        """
        if body['job_info'] != None:
            computed = update_job_calc_from_job_info(self.calc, body['job_info'])
            if computed:
                # Computed, so get detailed job information
                detailed_info = body.get('detailed_job_info', None)
                if detailed_info:
                    update_job_calc_from_detailed_job_info(self.calc, detailed_info)
            else:
                # Wait for any event from our job
                return tasks.Await(
                    self._scheduler_event_received,
                    self.loop().create(event.GetSchedulerEvent, self.calc, self._authinfo, body['job_info'].job_state)
                )

        # If the job is computed or not found assume it's done
        self.calc._set_scheduler_state(scheduler_states.DONE)
        self.calc._set_state(calc_states.COMPUTED)

        # Next, retrieve the calculation data
        return tasks.Await(
            self._retrieved,
            self.loop().create(calc_submitter.RetrieveCalc, self.calc, self._authinfo)
        )

    def _retrieved(self, result):
        """
        Parse a retrieved job calculation.
        """
        if self.calc.state != calc_states.PARSING:
            self.calc._set_state(calc_states.PARSING)
        try:
            parse_results(self.calc)
        except BaseException:
            try:
                self.calc._set_state(calc_states.PARSINGFAILED)
            except ModificationNotAllowed:
                pass
            raise

        # Finally link up the outputs and we're done
        for label, node in self.calc.get_outputs_dict().iteritems():
            self.out(label, node)


class ContinueJobCalculation(JobProcess):
    ACTIVE_CALC_STATES = [calc_states.TOSUBMIT, calc_states.SUBMITTING,
                          calc_states.WITHSCHEDULER, calc_states.COMPUTED,
                          calc_states.RETRIEVING, calc_states.PARSING]

    @classmethod
    def define(cls, spec):
        super(ContinueJobCalculation, cls).define(spec)
        spec.input("_calc", valid_type=JobCalculation, required=True, non_db=False)

    def execute(self):
        state = self.calc.get_state()
        if state in [calc_states.TOSUBMIT, calc_states.SUBMITTING]:
            return super(ContinueJobCalculation, self).execute()
        elif state in calc_states.WITHSCHEDULER:
            return tasks.Await(
                self._scheduler_event_received,
                self.loop().create(event.GetSchedulerEvent, self.calc, self._authinfo)
            )
        elif state in [calc_states.COMPUTED, calc_states.RETRIEVING]:
            return tasks.Await(
                self._retrieved,
                self.loop().create(calc_submitter.RetrieveCalc, self.calc, self._authinfo)
            )
        elif state is calc_states.PARSING:
            return self._retrieved(True)

        # Otherwise nothing to do...

    @override
    def get_or_create_db_record(self):
        return self.inputs._calc
=======
        self._add_description_and_label()
>>>>>>> 7079842e
<|MERGE_RESOLUTION|>--- conflicted
+++ resolved
@@ -10,28 +10,16 @@
 
 import plum.port as port
 import plum.process
-import plum.utils
-from plum.loop import tasks
-from aiida.common.datastructures import calc_states
-from aiida.scheduler.datastructures import job_states as scheduler_states
+import plum.util
 from aiida.common.lang import override
-from aiida.common.exceptions import ModificationNotAllowed
-from aiida.daemon.execmanager import parse_results, \
-    update_job_calc_from_job_info, update_job_calc_from_detailed_job_info
-from aiida.orm.calculation.job import JobCalculation
 from aiida.work.process import Process, DictSchema
-from aiida.work.utils import WithHeartbeat
-from aiida.work import event
-
-from . import calc_submitter
-
 from voluptuous import Any
 
 
-class JobProcess(Process, WithHeartbeat):
+
+class JobProcess(Process):
     CALC_NODE_LABEL = 'calc_node'
     OPTIONS_INPUT_LABEL = '_options'
-    WAITING_ON = 'waiting_on'
     _CALC_CLASS = None
 
     @classmethod
@@ -130,8 +118,13 @@
                     self._CALC_CLASS._use_methods[name]['additional_parameter']
 
                 for k, v in input.iteritems():
-                    getattr(self._calc,
+                    try:
+                        getattr(self._calc,
                             'use_{}'.format(name))(v, **{additional: k})
+                    except AttributeError as exception:
+                        raise AttributeError("You have provided for an input the key '{}' but"
+                            "the JobCalculation has no such use_{} method".format(name, name))
+
 
             else:
                 getattr(self._calc, 'use_{}'.format(name))(input)
@@ -146,7 +139,6 @@
         if parent_calc:
             self._calc.add_link_from(parent_calc, "CALL", LinkType.CALL)
 
-<<<<<<< HEAD
     @override
     def execute(self):
         # Put the calculation in the TOSUBMIT state
@@ -244,7 +236,4 @@
 
     @override
     def get_or_create_db_record(self):
-        return self.inputs._calc
-=======
-        self._add_description_and_label()
->>>>>>> 7079842e
+        return self.inputs._calc