# -*- coding: utf-8 -*-
###########################################################################
# Copyright (c), The AiiDA team. All rights reserved.                     #
# This file is part of the AiiDA code.                                    #
#                                                                         #
# The code is hosted on GitHub at https://github.com/aiidateam/aiida_core #
# For further information on the license, see the LICENSE.txt file        #
# For further information please visit http://www.aiida.net               #
###########################################################################

import uritools
import os.path
<<<<<<< HEAD
import plum
=======

from plum.persisters import PicklePersister
from plum.process import Process
from aiida.common.lang import override
from aiida.work.globals import class_loader

import glob
>>>>>>> 69a4c8c3
import os
import os.path as path
import portalocker
import portalocker.utils
import tempfile
import yaml

from aiida import orm

_RUNNING_DIRECTORY = path.join(tempfile.gettempdir(), "running")
_FINISHED_DIRECTORY = path.join(_RUNNING_DIRECTORY, "finished")
_FAILED_DIRECTORY = path.join(_RUNNING_DIRECTORY, "failed")

Bundle = plum.Bundle


# If portalocker accepts my pull request to have this incorporated into the
# library then this can be removed. https://github.com/WoLpH/portalocker/pull/34
class RLock(portalocker.Lock):
    """
    A reentrant lock, functions in a similar way to threading.RLock in that it
    can be acquired multiple times.  When the corresponding number of release()
    calls are made the lock will finally release the underlying file lock.
    """

    def __init__(
            self, filename, mode='a', timeout=portalocker.utils.DEFAULT_TIMEOUT,
            check_interval=portalocker.utils.DEFAULT_CHECK_INTERVAL, fail_when_locked=False,
            flags=portalocker.utils.LOCK_METHOD):
        super(RLock, self).__init__(filename, mode, timeout, check_interval,
                                    fail_when_locked, flags)
        self._acquire_count = 0

    def acquire(
            self, timeout=None, check_interval=None, fail_when_locked=None):
        if self._acquire_count >= 1:
            fh = self.fh
        else:
            fh = super(RLock, self).acquire(timeout, check_interval,
                                            fail_when_locked)
        self._acquire_count += 1
        return fh

    def release(self):
        if self._acquire_count == 0:
            raise portalocker.LockException(
                "Cannot release more times than acquired")

        if self._acquire_count == 1:
            super(RLock, self).release()
        self._acquire_count -= 1


<<<<<<< HEAD
Persistence = plum.PicklePersister
=======
Persistence = PicklePersister

>>>>>>> 69a4c8c3
_GLOBAL_PERSISTENCE = None


class PersistenceError(BaseException):
    pass


def get_global_persistence():
    global _GLOBAL_PERSISTENCE

    if _GLOBAL_PERSISTENCE is None:
        _create_storage()

    return _GLOBAL_PERSISTENCE


def _create_storage():
    import aiida.common.setup as setup
    import aiida.settings as settings
    global _GLOBAL_PERSISTENCE

    parts = uritools.urisplit(settings.REPOSITORY_URI)
    if parts.scheme == u'file':
        WORKFLOWS_DIR = os.path.expanduser(
            os.path.join(parts.path, setup.WORKFLOWS_SUBDIR))

        _GLOBAL_PERSISTENCE = Persistence(
            pickle_directory=WORKFLOWS_DIR
        )


class AiiDAPersister(plum.Persister):
    """
    This node is responsible to taking saved process instance states and
    persisting them to the database.
    """
    CALC_NODE_CHECKPOINT_KEY = 'checkpoints'

    def save_checkpoint(self, process, tag=None):
        if tag is not None:
            raise NotImplementedError("Checkpoint tags not supported yet")

        bundle = Bundle(process)
        calc = process.calc
        calc._set_attr(self.CALC_NODE_CHECKPOINT_KEY, yaml.dump(bundle))

    def load_checkpoint(self, pid, tag=None):
        if tag is not None:
            raise NotImplementedError("Checkpoint tags not supported yet")

        calc_node = orm.load_node(pid)
        try:
            return yaml.load(calc_node.get_attr(self.CALC_NODE_CHECKPOINT_KEY))
        except ValueError:
            raise PersistenceError("Calculation node '{}' does not have a saved checkpoint")

    def get_checkpoints(self):
        """
        Return a list of all the current persisted process checkpoints
        with each element containing the process id and optional checkpoint tag

        :return: list of PersistedCheckpoint tuples
        """
        pass

    def get_process_checkpoints(self, pid):
        """
        Return a list of all the current persisted process checkpoints for the
        specified process with each element containing the process id and
        optional checkpoint tag

        :param pid: the process pid
        :return: list of PersistedCheckpoint tuples
        """
        pass

    def delete_checkpoint(self, pid, tag=None):
        orm.load_node(pid)._del_attr(self.CALC_NODE_CHECKPOINT_KEY)

    def delete_process_checkpoints(self, pid):
        """
        Delete all persisted checkpoints related to the given process id

        :param pid: the process id of the :class:`plum.process.Process`
        """
        pass<|MERGE_RESOLUTION|>--- conflicted
+++ resolved
@@ -10,19 +10,9 @@
 
 import uritools
 import os.path
-<<<<<<< HEAD
-import plum
-=======
-
-from plum.persisters import PicklePersister
-from plum.process import Process
-from aiida.common.lang import override
-from aiida.work.globals import class_loader
-
-import glob
->>>>>>> 69a4c8c3
 import os
 import os.path as path
+import plum
 import portalocker
 import portalocker.utils
 import tempfile
@@ -74,12 +64,7 @@
         self._acquire_count -= 1
 
 
-<<<<<<< HEAD
 Persistence = plum.PicklePersister
-=======
-Persistence = PicklePersister
-
->>>>>>> 69a4c8c3
 _GLOBAL_PERSISTENCE = None
 
 
