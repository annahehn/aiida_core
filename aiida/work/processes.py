--- conflicted
+++ resolved
@@ -418,11 +418,7 @@
         return {}
 
     @staticmethod
-<<<<<<< HEAD
-    def build(func, calc_node_class=WorkCalculation, **kwargs):
-=======
     def build(func, calc_node_class=None, **kwargs):
->>>>>>> fa38308b
         """
         Build a Process from the given function.  All function arguments will
         be assigned as process inputs.  If keyword arguments are specified then
